import ctypes
import logging
import numpy as np
import os

from qcodes.instrument.base import Instrument
from qcodes.instrument.parameter import Parameter
from qcodes.utils import validators
from qcodes.instrument.parameter import ManualParameter

# TODO(damazter) (C) logging

# these items are important for generalizing this code to multiple alazar cards
# TODO(damazter) (W) remove 8 bits per sample requirement
# TODO(damazter) (W) some alazar cards have a different number of channels :(
# this driver only works with 2-channel cards

# TODO(damazter) (S) tests to do:
# acquisition that would overflow the board if measurement is not stopped
# quickly enough. can this be solved by not reposting the buffers?


class AlazarTech_ATS(Instrument):
    """
    This is the qcodes driver for Alazar data acquisition cards

    status: beta-version
        this driver is written with the ATS9870 in mind
        updates might/will be necessary for other versions of Alazar cards

    Args for constructor:
    name: name ffor this instrument, passed to the base instrument
    system_id: target system id for this instrument
    board_id: target board id within the system for this instrument
    dll_path: string contianing the path of the ATS driver dll
    """
    # override dll_path in your init script or in the board constructor
    # if you have it somewhere else
    dll_path = 'C:\\WINDOWS\\System32\\ATSApi'

    # override channels in a subclass if needed
    channels = 2

    _success = 512

    _error_codes = {
        513: 'ApiFailed',
        514: 'ApiAccessDenied',
        515: 'ApiDmaChannelUnavailable',
        516: 'ApiDmaChannelInvalid',
        517: 'ApiDmaChannelTypeError',
        518: 'ApiDmaInProgress',
        519: 'ApiDmaDone',
        520: 'ApiDmaPaused',
        521: 'ApiDmaNotPaused',
        522: 'ApiDmaCommandInvalid',
        523: 'ApiDmaManReady',
        524: 'ApiDmaManNotReady',
        525: 'ApiDmaInvalidChannelPriority',
        526: 'ApiDmaManCorrupted',
        527: 'ApiDmaInvalidElementIndex',
        528: 'ApiDmaNoMoreElements',
        529: 'ApiDmaSglInvalid',
        530: 'ApiDmaSglQueueFull',
        531: 'ApiNullParam',
        532: 'ApiInvalidBusIndex',
        533: 'ApiUnsupportedFunction',
        534: 'ApiInvalidPciSpace',
        535: 'ApiInvalidIopSpace',
        536: 'ApiInvalidSize',
        537: 'ApiInvalidAddress',
        538: 'ApiInvalidAccessType',
        539: 'ApiInvalidIndex',
        540: 'ApiMuNotReady',
        541: 'ApiMuFifoEmpty',
        542: 'ApiMuFifoFull',
        543: 'ApiInvalidRegister',
        544: 'ApiDoorbellClearFailed',
        545: 'ApiInvalidUserPin',
        546: 'ApiInvalidUserState',
        547: 'ApiEepromNotPresent',
        548: 'ApiEepromTypeNotSupported',
        549: 'ApiEepromBlank',
        550: 'ApiConfigAccessFailed',
        551: 'ApiInvalidDeviceInfo',
        552: 'ApiNoActiveDriver',
        553: 'ApiInsufficientResources',
        554: 'ApiObjectAlreadyAllocated',
        555: 'ApiAlreadyInitialized',
        556: 'ApiNotInitialized',
        557: 'ApiBadConfigRegEndianMode',
        558: 'ApiInvalidPowerState',
        559: 'ApiPowerDown',
        560: 'ApiFlybyNotSupported',
        561: 'ApiNotSupportThisChannel',
        562: 'ApiNoAction',
        563: 'ApiHSNotSupported',
        564: 'ApiVPDNotSupported',
        565: 'ApiVpdNotEnabled',
        566: 'ApiNoMoreCap',
        567: 'ApiInvalidOffset',
        568: 'ApiBadPinDirection',
        569: 'ApiPciTimeout',
        570: 'ApiDmaChannelClosed',
        571: 'ApiDmaChannelError',
        572: 'ApiInvalidHandle',
        573: 'ApiBufferNotReady',
        574: 'ApiInvalidData',
        575: 'ApiDoNothing',
        576: 'ApiDmaSglBuildFailed',
        577: 'ApiPMNotSupported',
        578: 'ApiInvalidDriverVersion',
        579: ('ApiWaitTimeout: operation did not finish during '
              'timeout interval. Check your trigger.'),
        580: 'ApiWaitCanceled',
        581: 'ApiBufferTooSmall',
        582: ('ApiBufferOverflow:rate of acquiring data > rate of '
              'transferring data to local memory. Try reducing sample rate, '
              'reducing number of enabled channels, increasing size of each '
              'DMA buffer or increase number of DMA buffers.'),
        583: 'ApiInvalidBuffer',
        584: 'ApiInvalidRecordsPerBuffer',
        585: ('ApiDmaPending:Async I/O operation was successfully started, '
              'it will be completed when sufficient trigger events are '
              'supplied to fill the buffer.'),
        586: ('ApiLockAndProbePagesFailed:Driver or operating system was '
              'unable to prepare the specified buffer for DMA transfer. '
              'Try reducing buffer size or total number of buffers.'),
        587: 'ApiWaitAbandoned',
        588: 'ApiWaitFailed',
        589: ('ApiTransferComplete:This buffer is last in the current '
              'acquisition.'),
        590: 'ApiPllNotLocked:hardware error, contact AlazarTech',
        591: ('ApiNotSupportedInDualChannelMode:Requested number of samples '
              'per channel is too large to fit in on-board memory. Try '
              'reducing number of samples per channel, or switch to '
              'single channel mode.')
    }

    _board_names = {
        1: 'ATS850',
        2: 'ATS310',
        3: 'ATS330',
        4: 'ATS855',
        5: 'ATS315',
        6: 'ATS335',
        7: 'ATS460',
        8: 'ATS860',
        9: 'ATS660',
        10: 'ATS665',
        11: 'ATS9462',
        12: 'ATS9434',
        13: 'ATS9870',
        14: 'ATS9350',
        15: 'ATS9325',
        16: 'ATS9440',
        17: 'ATS9410',
        18: 'ATS9351',
        19: 'ATS9310',
        20: 'ATS9461',
        21: 'ATS9850',
        22: 'ATS9625',
        23: 'ATG6500',
        24: 'ATS9626',
        25: 'ATS9360',
        26: 'AXI9870',
        27: 'ATS9370',
        28: 'ATU7825',
        29: 'ATS9373',
        30: 'ATS9416'
    }

    @classmethod
    def find_boards(cls, dll_path=None):
        """
        Find Alazar boards connected

        :param dll_path: (string) path of the Alazar driver dll
        :return: (list) list of board info for each connected board
        """
        dll = ctypes.cdll.LoadLibrary(dll_path or cls.dll_path)

        system_count = dll.AlazarNumOfSystems()
        boards = []
        for system_id in range(1, system_count + 1):
            board_count = dll.AlazarBoardsInSystemBySystemID(system_id)
            for board_id in range(1, board_count + 1):
                boards.append(cls.get_board_info(dll, system_id, board_id))
        return boards

    @classmethod
    def get_board_info(cls, dll, system_id, board_id):
        """
        Get the information from a connected Alazar board

        :param dll: (string) path of the Alazar driver dll
        :param system_id: id of the Alazar system
        :param board_id: id of the board within the alazar system
        :return: dictionary containing the
            system_id
            board_id
            board_kind (as string)
            max_samples
            bits_per_sample
        """

        # make a temporary instrument for this board, to make it easier
        # to get its info
        board = cls('temp', system_id=system_id, board_id=board_id,
                    server_name=None)
        handle = board._handle
        board_kind = cls._board_names[dll.AlazarGetBoardKind(handle)]

        max_s, bps = board._get_channel_info(handle)
        return {
            'system_id': system_id,
            'board_id': board_id,
            'board_kind': board_kind,
            'max_samples': max_s,
            'bits_per_sample': bps
        }

    def __init__(self, name, system_id=1, board_id=1, dll_path=None, **kwargs):
        super().__init__(name, **kwargs)
        self._ATS_dll = ctypes.cdll.LoadLibrary(dll_path or self.dll_path)

        self._handle = self._ATS_dll.AlazarGetBoardBySystemID(system_id,
                                                              board_id)
        if not self._handle:
            raise Exception('AlazarTech_ATS not found at '
                            'system {}, board {}'.format(system_id, board_id))

        self.buffer_list = []

        # Some ATS models do not support a bwlimit. This flag defines if the
        # ATS supports a bwlimit or not. True by default.
        self._bwlimit_support = True

<<<<<<< HEAD
=======
        # get channel info
        max_s, bps = self._get_channel_info(self._handle)
        self.add_parameter(name='bits_per_sample',
                           parameter_class=ManualParameter,
                           initial_value=bps)
        self.add_parameter(name='bytes_per_sample',
                           parameter_class=ManualParameter,
                           initial_value=int((bps + 7)//8))
        self.add_parameter(name='maximum_samples',
                           parameter_class=ManualParameter,
                           initial_value=max_s)

>>>>>>> b87fef3b
    def get_idn(self):
        """
        This methods gets the most relevant information of this instrument
        :return: a dictionary containing:
            'firmware': None
            'model': as string
            'serial': board serial number
            'vendor': 'AlazarTech',
            'CPLD_version': version of the CPLD
            'driver_version': version of the driver dll
            'SDK_version': version of the SDK
            'latest_cal_date': date of the latest calibration (as string)
            'memory_size': size of the memory in samples,
            'asopc_type': type of asopc (as decimal number),
            'pcie_link_speed': the speed of a single pcie link (in GB/s),
            'pcie_link_width': number of pcie links
        """
        board_kind = self._board_names[
            self._ATS_dll.AlazarGetBoardKind(self._handle)]

        major = np.array([0], dtype=np.uint8)
        minor = np.array([0], dtype=np.uint8)
        revision = np.array([0], dtype=np.uint8)
        self._call_dll('AlazarGetCPLDVersion',
                       self._handle,
                       major.ctypes.data,
                       minor.ctypes.data)
        cpld_ver = str(major[0])+"."+str(minor[0])

        # Use error_check=False, because in some cases the driver version
        # cannot be obtained.
        self._call_dll('AlazarGetDriverVersion',
                       major.ctypes.data,
                       minor.ctypes.data,
                       revision.ctypes.data, error_check=False)
        driver_ver = str(major[0])+"."+str(minor[0])+"."+str(revision[0])

        self._call_dll('AlazarGetSDKVersion',
                       major.ctypes.data,
                       minor.ctypes.data,
                       revision.ctypes.data)
        sdk_ver = str(major[0])+"."+str(minor[0])+"."+str(revision[0])

        value = np.array([0], dtype=np.uint32)
        self._call_dll('AlazarQueryCapability',
                       self._handle, 0x10000024, 0, value.ctypes.data)
        serial = str(value[0])
        self._call_dll('AlazarQueryCapability',
                       self._handle, 0x10000026, 0, value.ctypes.data)
        latest_cal_date = (str(value[0])[0:2] + "-" +
                           str(value[0])[2:4] + "-" +
                           str(value[0])[4:6])

        self._call_dll('AlazarQueryCapability',
                       self._handle, 0x1000002A, 0, value.ctypes.data)
        memory_size = str(value[0])
        self._call_dll('AlazarQueryCapability',
                       self._handle, 0x1000002C, 0, value.ctypes.data)
        asopc_type = str(value[0])

        # see the ATS-SDK programmer's guide
        # about the encoding of the link speed
        self._call_dll('AlazarQueryCapability',
                       self._handle, 0x10000030, 0, value.ctypes.data)
        pcie_link_speed = str(value[0]*2.5/10)+"GB/s"
        self._call_dll('AlazarQueryCapability',
                       self._handle, 0x10000031, 0, value.ctypes.data)
        pcie_link_width = str(value[0])


        return {'firmware': None,
                'model': board_kind,
                'serial': serial,
                'vendor': 'AlazarTech',
                'CPLD_version': cpld_ver,
                'driver_version': driver_ver,
                'SDK_version': sdk_ver,
                'latest_cal_date': latest_cal_date,
                'memory_size': memory_size,
                'asopc_type': asopc_type,
                'pcie_link_speed': pcie_link_speed,
                'pcie_link_width': pcie_link_width}

    def config(self, clock_source=None, sample_rate=None, clock_edge=None,
               decimation=None, coupling=None, channel_range=None,
               impedance=None, bwlimit=None, trigger_operation=None,
               trigger_engine1=None, trigger_source1=None,
               trigger_slope1=None, trigger_level1=None,
               trigger_engine2=None, trigger_source2=None,
               trigger_slope2=None, trigger_level2=None,
               external_trigger_coupling=None, external_trigger_range=None,
               trigger_delay=None, timeout_ticks=None):
        """
        configure the ATS board and set the corresponding parameters to the
        appropriate values.
        For documentation of the parameters, see ATS-SDK programmer's guide
        :param clock_source:
        :param sample_rate:
        :param clock_edge:
        :param decimation:
        :param coupling:
        :param channel_range:
        :param impedance:
        :param bwlimit:
        :param trigger_operation:
        :param trigger_engine1:
        :param trigger_source1:
        :param trigger_slope1:
        :param trigger_level1:
        :param trigger_engine2:
        :param trigger_source2:
        :param trigger_slope2:
        :param trigger_level2:
        :param external_trigger_coupling:
        :param external_trigger_range:
        :param trigger_delay:
        :param timeout_ticks:

        :return: None
        """
        # region set parameters from args

        self._set_if_present('clock_source', clock_source)
        self._set_if_present('sample_rate', sample_rate)
        self._set_if_present('clock_edge', clock_edge)
        self._set_if_present('decimation', decimation)

        self._set_list_if_present('coupling', coupling)
        self._set_list_if_present('channel_range', channel_range)
        self._set_list_if_present('impedance', impedance)
        self._set_list_if_present('bwlimit', bwlimit)

        self._set_if_present('trigger_operation', trigger_operation)
        self._set_if_present('trigger_engine1', trigger_engine1)
        self._set_if_present('trigger_source1', trigger_source1)
        self._set_if_present('trigger_slope1', trigger_slope1)
        self._set_if_present('trigger_level1', trigger_level1)

        self._set_if_present('trigger_engine2', trigger_engine2)
        self._set_if_present('trigger_source2', trigger_source2)
        self._set_if_present('trigger_slope2', trigger_slope2)
        self._set_if_present('trigger_level2', trigger_level2)

        self._set_if_present('external_trigger_coupling',
                             external_trigger_coupling)
        self._set_if_present('external_trigger_range',
                             external_trigger_range)
        self._set_if_present('trigger_delay', trigger_delay)
        self._set_if_present('timeout_ticks', timeout_ticks)
        # endregion

        self._call_dll('AlazarSetCaptureClock',
                       self._handle, self.clock_source, self.sample_rate,
                       self.clock_edge, self.decimation)

        for i, ch in enumerate(self.channels):
            self._call_dll('AlazarInputControl',
                           self._handle, 2**i, # Channel in binary format
                           self.parameters['coupling' + ch],
                           self.parameters['channel_range' + ch],
                           self.parameters['impedance' + ch])
            if self._bwlimit_support:
                self._call_dll('AlazarSetBWLimit',
                               self._handle, i - 1,
                               self.parameters['bwlimit' + ch])

        self._call_dll('AlazarSetTriggerOperation',
                       self._handle, self.trigger_operation,
                       self.trigger_engine1, self.trigger_source1,
                       self.trigger_slope1, self.trigger_level1,
                       self.trigger_engine2, self.trigger_source2,
                       self.trigger_slope2, self.trigger_level2)

        self._call_dll('AlazarSetExternalTrigger',
                       self._handle, self.external_trigger_coupling,
                       self.external_trigger_range)

        self._call_dll('AlazarSetTriggerDelay',
                       self._handle, self.trigger_delay)

        self._call_dll('AlazarSetTriggerTimeOut',
                       self._handle, self.timeout_ticks)

        # TODO(damazter) (W) config AUXIO

    def _get_channel_info(self, handle):
        bps = np.array([0], dtype=np.uint8)  # bps bits per sample
        max_s = np.array([0], dtype=np.uint32)  # max_s memory size in samples
        self._call_dll('AlazarGetChannelInfo',
                       handle, max_s.ctypes.data, bps.ctypes.data)
        return max_s[0], bps[0]

    def acquire(self, mode=None, samples_per_record=None,
                records_per_buffer=None, buffers_per_acquisition=None,
                channel_selection=None, transfer_offset=None,
                external_startcapture=None, enable_record_headers=None,
                alloc_buffers=None, fifo_only_streaming=None,
                interleave_samples=None, get_processed_data=None,
                allocated_buffers=None, buffer_timeout=None,
                acquisition_controller=None):
        """
        perform a single acquisition with the Alazar board, and set certain
        parameters to the appropriate values
        for the parameters, see the ATS-SDK programmer's guide
        :param mode:
        :param samples_per_record:
        :param records_per_buffer:
        :param buffers_per_acquisition:
        :param channel_selection:
        :param transfer_offset:
        :param external_startcapture:
        :param enable_record_headers:
        :param alloc_buffers:
        :param fifo_only_streaming:
        :param interleave_samples:
        :param get_processed_data:
        :param allocated_buffers:
        :param buffer_timeout:

        :param acquisition_controller: An instance of an acquisition controller
            that handles the dataflow of an acquisition

        :return: whatever is given by acquisition_controller.post_acquire method
        """
        # region set parameters from args
        self._set_if_present('mode', mode)
        self._set_if_present('samples_per_record', samples_per_record)
        self._set_if_present('records_per_buffer', records_per_buffer)
        self._set_if_present('buffers_per_acquisition',
                             buffers_per_acquisition)
        self._set_if_present('channel_selection', channel_selection)
        self._set_if_present('transfer_offset', transfer_offset)
        self._set_if_present('external_startcapture', external_startcapture)
        self._set_if_present('enable_record_headers', enable_record_headers)
        self._set_if_present('alloc_buffers', alloc_buffers)
        self._set_if_present('fifo_only_streaming', fifo_only_streaming)
        self._set_if_present('interleave_samples', interleave_samples)
        self._set_if_present('get_processed_data', get_processed_data)
        self._set_if_present('allocated_buffers', allocated_buffers)
        self._set_if_present('buffer_timeout', buffer_timeout)

        # endregion
        self.mode._set_updated()
        mode = self.mode.get()
        if mode not in ('TS', 'NPT', 'CS'):
            raise Exception("Only the 'TS', 'CS', 'NPT' modes are implemented "
                            "at this point")

        # -----set final configurations-----

        # Abort any previous measurement
        self._call_dll('AlazarAbortAsyncRead', self._handle)

<<<<<<< HEAD
        # get channel info
        max_s, bps = self._get_channel_info(self._handle)

=======
>>>>>>> b87fef3b
        # Set record size for NPT mode
        if mode in ['CS', 'NPT']:
            pretriggersize = 0  # pretriggersize is 0 for NPT and CS always
            post_trigger_size = self.samples_per_record._get_byte()
            self._call_dll('AlazarSetRecordSize',
                           self._handle, pretriggersize,
                           post_trigger_size)

        number_of_channels = len(self.channel_selection._latest_value)
        samples_per_buffer = 0
        buffers_per_acquisition = self.buffers_per_acquisition._get_byte()
        samples_per_record = self.samples_per_record._get_byte()
        acquire_flags = (self.mode._get_byte() |
                         self.external_startcapture._get_byte() |
                         self.enable_record_headers._get_byte() |
                         self.alloc_buffers._get_byte() |
                         self.fifo_only_streaming._get_byte() |
                         self.interleave_samples._get_byte() |
                         self.get_processed_data._get_byte())

        # set acquisition parameters here for NPT, TS, CS mode
        if mode == 'NPT':
            records_per_buffer = self.records_per_buffer._get_byte()
            records_per_acquisition = (
                records_per_buffer * buffers_per_acquisition)
            samples_per_buffer = samples_per_record * records_per_buffer

            self._call_dll('AlazarBeforeAsyncRead',
                           self._handle, self.channel_selection,
                           self.transfer_offset, samples_per_record,
                           records_per_buffer, records_per_acquisition,
                           acquire_flags)

        elif mode == 'TS':
            if (samples_per_record % buffers_per_acquisition != 0):
                logging.warning('buffers_per_acquisition is not a divisor of '
                                'samples per record which it should be in '
                                'TS mode, rounding down in samples per buffer '
                                'calculation')
            samples_per_buffer = int(samples_per_record /
                                     buffers_per_acquisition)
            if self.records_per_buffer._get_byte() != 1:
                logging.warning('records_per_buffer should be 1 in TS mode, '
                                'defauling to 1')
                self.records_per_buffer._set(1)
            records_per_buffer = self.records_per_buffer._get_byte()

            self._call_dll('AlazarBeforeAsyncRead',
                           self._handle, self.channel_selection,
                           self.transfer_offset, samples_per_buffer,
                           self.records_per_buffer, buffers_per_acquisition,
                           acquire_flags)

        elif mode == 'CS':
            if self.records_per_buffer._get_byte() != 1:
                logging.warning('records_per_buffer should be 1 in TS mode, '
                                'defauling to 1')
                self.records_per_buffer._set(1)

            samples_per_buffer = samples_per_record

            self._call_dll('AlazarBeforeAsyncRead',
                           self._handle, self.channel_selection,
                           self.transfer_offset, samples_per_buffer,
                           self.records_per_buffer, buffers_per_acquisition,
                           acquire_flags)

        self.samples_per_record._set_updated()
        self.records_per_buffer._set_updated()
        self.buffers_per_acquisition._set_updated()
        self.channel_selection._set_updated()
        self.transfer_offset._set_updated()
        self.external_startcapture._set_updated()
        self.enable_record_headers._set_updated()
        self.alloc_buffers._set_updated()
        self.fifo_only_streaming._set_updated()
        self.interleave_samples._set_updated()
        self.get_processed_data._set_updated()

        # create buffers for acquisition
        self.clear_buffers()
        # make sure that allocated_buffers <= buffers_per_acquisition and
        # buffer acquisition is not in acquire indefinite mode (0x7FFFFFFF)
        if (not self.buffers_per_acquisition._get_byte() == 0x7FFFFFFF) and \
                (self.allocated_buffers._get_byte() >
                     self.buffers_per_acquisition._get_byte()):
            logging.warning(
                "'allocated_buffers' should be smaller than or equal to"
                "'buffers_per_acquisition'. Defaulting 'allocated_buffers' to'"
                "" + str(self.buffers_per_acquisition._get_byte()))
            self.allocated_buffers._set(
                self.buffers_per_acquisition._get_byte())

        allocated_buffers = self.allocated_buffers._get_byte()

        for k in range(allocated_buffers):
            try:
                self.buffer_list.append(Buffer(self.bits_per_sample(),
                                               samples_per_buffer,
                                               number_of_channels))
            except:
                self.clear_buffers()
                raise

        # post buffers to Alazar
        for buf in self.buffer_list:
            self._call_dll('AlazarPostAsyncBuffer',
                           self._handle, buf.addr, buf.size_bytes)
        self.allocated_buffers._set_updated()

        # -----start capture here-----
        acquisition_controller.pre_start_capture()
        # call the startcapture method
        self._call_dll('AlazarStartCapture', self._handle)

        acquisition_controller.pre_acquire()
        # buffer handling from acquisition
        buffers_completed = 0
        buffer_timeout = self.buffer_timeout._get_byte()
        self.buffer_timeout._set_updated()

        # Recycle buffers either if using continuous streaming mode or if
        # more buffers are needed than the number of allocated buffers
        buffer_recycling = \
            (self.buffers_per_acquisition._get_byte() == 0x7FFFFFFF) or \
            (self.buffers_per_acquisition._get_byte() >
             self.allocated_buffers._get_byte())

        while acquisition_controller.requires_buffer():
            buf = self.buffer_list[buffers_completed % allocated_buffers]

            self._call_dll('AlazarWaitAsyncBufferComplete',
                           self._handle, buf.addr, buffer_timeout)

            # TODO(damazter) (C) last series of buffers must be handled
            # exceptionally
            # (and I want to test the difference) by changing buffer
            # recycling for the last series of buffers

            # if buffers must be recycled, extract data and repost them
            # otherwise continue to next buffer
            if buffer_recycling:
                acquisition_controller.handle_buffer(buf.buffer)
                self._call_dll('AlazarPostAsyncBuffer',
                               self._handle, buf.addr, buf.size_bytes)
            buffers_completed += 1

        # stop measurement here
        self._call_dll('AlazarAbortAsyncRead', self._handle)

        # -----cleanup here-----
        # extract data if not yet done
        if not buffer_recycling:
            for buf in self.buffer_list:
                acquisition_controller.handle_buffer(buf.buffer)

        # free up memory
        self.clear_buffers()

        # check if all parameters are up to date
        for p in self.parameters.values():
            p.get()

        # return result
        return acquisition_controller.post_acquire()

    def triggered(self):
<<<<<<< HEAD
=======
        """
        Checks if the ATS has received at least one trigger.
        Returns:
            1 if there has been a trigger, 0 otherwise
        """
>>>>>>> b87fef3b
        return self._call_dll('AlazarTriggered', self._handle,
                              error_check=False)

    def get_status(self):
<<<<<<< HEAD
=======
        """
        Returns t
        Returns:

        """
>>>>>>> b87fef3b
        return self._call_dll('AlazarGetStatus', self._handle,
                              error_check=False)

    def _set_if_present(self, param_name, value):
        if value is not None:
            self.parameters[param_name]._set(value)

    def _set_list_if_present(self, param_base, values):
        if values is not None:
            # Create list of identical values if a single value is given
            if not isinstance(values, list):
                values = [values] * len(self.channels)
            for val, ch in zip(values, self.channels):
                if param_base + ch in self.parameters.keys():
                    self.parameters[param_base + ch]._set(val)

    def _call_dll(self, func_name, *args, error_check=True):
        """
        Execute a dll function `func_name`, passing it the given arguments

        For each argument in the list
        - If an arg is a parameter of this instrument, the parameter
          value from `._get_bytes()` is used. If the call succeeds, these
          parameters will be marked as updated using their `._set_updated()`
          method
        - Otherwise the arg is used directly
        """
        # create the argument list
        args_out = []
        update_params = []
        for arg in args:
            if isinstance(arg,AlazarParameter):
                args_out.append(arg._get_byte())
                update_params.append(arg)
            else:
                args_out.append(arg)

        # run the function
        func = getattr(self._ATS_dll, func_name)
        return_code = func(*args_out)

        # check for errors
        if error_check and (return_code not in [self._success, 518]):
            # TODO(damazter) (C) log error

            argrepr = repr(args_out)
            if len(argrepr) > 100:
                argrepr = argrepr[:96] + '...]'

            if return_code not in self._error_codes:
                raise RuntimeError(
                    'unknown error {} from function {} with args: {}'.format(
                        return_code, func_name, argrepr))
            raise RuntimeError(
                'error {}: {} from function {} with args: {}'.format(
                    return_code, self._error_codes[return_code], func_name,
                    argrepr))
        elif not error_check:
            return return_code

        # mark parameters updated (only after we've checked for errors)
        for param in update_params:
            param._set_updated()

    def clear_buffers(self):
        """
        This method uncommits all buffers that were committed by the driver.
        This method only has to be called when the acquistion crashes, otherwise
        the driver will uncommit the buffers itself
        :return: None
        """
        for b in self.buffer_list:
            b.free_mem()
        self.buffer_list = []

    def signal_to_volt(self, channel, signal):
        """
        convert a value from a buffer to an actual value in volts based on the
        ranges of the channel
        :param channel: number of the channel where the signal value came from
        :param signal: the value that needs to be converted
        :return: the corresponding value in volts
        """
        # TODO(damazter) (S) check this
        # TODO(damazter) (M) use byte value if range{channel}
        return (((signal - 127.5) / 127.5) *
                (self.parameters['channel_range' + str(channel)].get()))

    def get_sample_rate(self):
        """
        Obtain the effective sampling rate of the acquisition
        based on clock speed and decimation
        :return: the number of samples (per channel) per second
        """
        if self.sample_rate.get() == 'EXTERNAL_CLOCK':
            raise Exception('External clock is used, alazar driver '
                            'could not determine sample speed.')

        rate = self.sample_rate.get()
        if rate == '1GHz_REFERENCE_CLOCK':
            rate = 1e9

        decimation = self.decimation.get()
        if decimation > 0:
            return rate / decimation
        else:
            return rate


class AlazarParameter(Parameter):
    """
    This class represents of many parameters that are relevant for the Alazar
    driver. This parameters only have a private set method, because the values
    are set by the Alazar driver. They do have a get function which return a
    human readable value. Internally the value is stored as an Alazar readable
    value.

    These parameters also keep track the up-to-dateness of the value of this
    parameter. If the private set_function is called incorrectly, this parameter
    raises an error when the get_function is called to warn the user that the
    value is out-of-date

    Args:
        name: see Parameter class
        label: see Parameter class
        unit: see Parameter class
        instrument: see Parameter class
        value: default value
        byte_to_value_dict: dictionary that maps byte values (readable to the
            alazar) to values that are readable to humans
        vals: see Parameter class, should not be set if byte_to_value_dict is
            provided
    """
    def __init__(self, name=None, label=None, unit=None, instrument=None,
                 value=None, byte_to_value_dict=None, vals=None):
        if vals is None:
            if byte_to_value_dict is None:
                vals = validators.Anything()
            else:
                # TODO(damazter) (S) test this validator
                vals = validators.Enum(*byte_to_value_dict.values())

        super().__init__(name=name, label=label, units=unit, vals=vals)
        self.instrument = instrument
        self._byte = None
        self._uptodate_flag = False

        # TODO(damazter) (M) check this block
        if byte_to_value_dict is None:
            self._byte_to_value_dict = TrivialDictionary()
            self._value_to_byte_dict = TrivialDictionary()
        else:
            self._byte_to_value_dict = byte_to_value_dict
            self._value_to_byte_dict = {
                v: k for k, v in self._byte_to_value_dict.items()}

        self._set(value)

    def get(self):
        """
        This method returns the name of the value set for this parameter
        :return: value
        """
        # TODO(damazter) (S) test this exception
        if self._uptodate_flag is False:
            raise Exception('The value of this parameter (' + self.name +
                            ') is not up to date with the actual value in '
                            'the instrument.\n'
                            'Most probable cause is illegal usage of ._set() '
                            'method of this parameter.\n'
                            'Don\'t use private methods if you do not know '
                            'what you are doing!')
        return self._byte_to_value_dict[self._byte]

    def _get_byte(self):
        """
        this method gets the byte representation of the value of the parameter
        :return: byte representation
        """
        return self._byte

    def _set(self, value):
        """
        This method sets the value of this parameter
        This method is private to ensure that all values in the instruments
        are up to date always
        :param value: the new value (e.g. 'NPT', 0.5, ...)
        :return: None
        """

        # TODO(damazter) (S) test this validation
        self.validate(value)
        self._byte = self._value_to_byte_dict[value]
        self._uptodate_flag = False
        self._save_val(value)
        return None

    def _set_updated(self):
        """
        This method is used to keep track of which parameters are updated in the
        instrument. If the end-user starts messing with this function, things
        can go wrong.

        Do not use this function if you do not know what you are doing
        :return: None
        """
        self._uptodate_flag = True


class Buffer:
    """
    This class represents a single buffer used for the data acquisition

    Args:
        bits_per_sample: the number of bits needed to store a sample
        samples_per_buffer: the number of samples needed per buffer(per channel)
        number_of_channels: the number of channels that will be stored in the
            buffer
    """
    def __init__(self, bits_per_sample, samples_per_buffer,
                 number_of_channels):
        if os.name != 'nt':
            raise Exception("Buffer: only Windows supported at this moment")
        self._allocated = True

        bytes_per_sample = int((bits_per_sample + 7)//8)
        np_sample_type = {1: np.uint8,
                          2: np.uint16}[bytes_per_sample]

        # try to allocate memory
        mem_commit = 0x1000
        page_readwrite = 0x4

        self.size_bytes = bytes_per_sample * samples_per_buffer * \
                          number_of_channels

        # for documentation please see:
        # https://msdn.microsoft.com/en-us/library/windows/desktop/aa366887(v=vs.85).aspx
        ctypes.windll.kernel32.VirtualAlloc.argtypes = [
            ctypes.c_void_p, ctypes.c_long, ctypes.c_long, ctypes.c_long]
        ctypes.windll.kernel32.VirtualAlloc.restype = ctypes.c_void_p
        self.addr = ctypes.windll.kernel32.VirtualAlloc(
            0, ctypes.c_long(self.size_bytes), mem_commit, page_readwrite)
        if self.addr is None:
            self._allocated = False
            e = ctypes.windll.kernel32.GetLastError()
            raise Exception("Memory allocation error: " + str(e))

        ctypes_array = (ctypes.c_uint8 *
                        self.size_bytes).from_address(self.addr)
        self.buffer = np.frombuffer(ctypes_array, dtype=np_sample_type)
        pointer, read_only_flag = self.buffer.__array_interface__['data']

    def free_mem(self):
        """
        uncommit memory allocated with this buffer object
        :return: None
        """
        mem_release = 0x8000

        # for documentation please see:
        # https://msdn.microsoft.com/en-us/library/windows/desktop/aa366892(v=vs.85).aspx
        ctypes.windll.kernel32.VirtualFree.argtypes = [
            ctypes.c_void_p, ctypes.c_long, ctypes.c_long]
        ctypes.windll.kernel32.VirtualFree.restype = ctypes.c_int
        ctypes.windll.kernel32.VirtualFree(ctypes.c_void_p(self.addr), 0,
                                           mem_release)
        self._allocated = False

    def __del__(self):
        """
        If python garbage collects this object, __del__ should be called and it
        is the last chance to uncommit the memory to prevent a memory leak.
        This method is not very reliable so users should not rely on this
        functionality
        :return:
        """
        if self._allocated:
            self.free_mem()
            logging.warning(
                'Buffer prevented memory leak; Memory released to Windows.\n'
                'Memory should have been released before buffer was deleted.')


class AcquisitionController(Instrument):
    """
    This class represents all choices that the end-user has to make regarding
    the data-acquisition. this class should be subclassed to program these
    choices.

    The basic structure of an acquisition is:
    call to AlazarTech_ATS.acquire
        internal configuration
        call to acquisitioncontroller.pre_start_capture
        Call to the start capture of the Alazar board
        call to acquisitioncontroller.pre_acquire
        loop over all buffers that need to be acquired
            dump each buffer to acquisitioncontroller.handle_buffer
            (only if buffers need to be recycled to finish the acquisiton)
        dump remaining buffers to acquisitioncontroller.handle_buffer
        alazar internals
        return acquisitioncontroller.post_acquire

    Attributes:
        _alazar: a reference to the alazar instrument driver
    """
    def __init__(self, name, alazar_name, **kwargs):
        """
        :param alazar_name: The name of the alazar instrument on the server
        :return: nothing
        """
        super().__init__(name, **kwargs)
        self._alazar = self.find_instrument(alazar_name,
                                            instrument_class=AlazarTech_ATS)

        self._acquisition_settings = {}
        self._fixed_acquisition_settings = {}
        self.add_parameter(name="acquisition_settings",
                           get_cmd=lambda: self._acquisition_settings)

        # Names and shapes must have initial value, even through they will be
        # overwritten in set_acquisition_settings. If we don't do this, the
        # remoteInstrument will not recognize that it returns multiple values.
        self.add_parameter(name="acquisition",
                           names=['channel_signal'],
                           get_cmd=self.do_acquisition,
                           shapes=((),),
                           snapshot_value=False)

<<<<<<< HEAD
=======
        # Save bytes_per_sample received from ATS digitizer
        self._bytes_per_sample = self._alazar.bytes_per_sample() * 8

>>>>>>> b87fef3b
    def _get_alazar(self):
        """
        returns a reference to the alazar instrument. A call to self._alazar is
        quicker, so use that if in need for speed
        :return: reference to the Alazar instrument
        """
        return self._alazar

    def verify_acquisition_settings(self, **kwargs):
        """
        Ensure that none of the fixed acquisition settings are overwritten
        Args:
            **kwargs: List of acquisition settings

        Returns:
            acquisition settings wwith fixed settings
        """
        for key, val in self._fixed_acquisition_settings.items():
            if kwargs.get(key, val) != val:
                logging.warning('Cannot set {} to {}. Defaulting to {}'.format(
                    key, kwargs[key], val))
            kwargs[key] = val
        return kwargs

    def get_acquisition_setting(self, setting):
        """
        Obtain an acquisition setting for the ATS.
        It checks if the setting is in ATS_controller._acquisition_settings
        If not, it will retrieve the ATS latest parameter value

        Args:
            setting: acquisition setting to look for

        Returns:
            Value of the acquisition setting
        """
        if setting in self._acquisition_settings.keys():
            return self._acquisition_settings[setting]
        else:
            # Must get latest value, since it may not be updated in ATS
            return self._alazar.parameters[setting].get_latest()

    def update_acquisition_settings(self, **kwargs):
        """
        Updates acquisition settings after first verifying that none of the
        fixed acquisition settings are overwritten. Any pre-existing settings
        that are not overwritten remain.

        Args:
            **kwargs: acquisition settings

        Returns:
            None
        """
        kwargs = self.verify_acquisition_settings(**kwargs)
        self._acquisition_settings.update(**kwargs)

    def set_acquisition_settings(self, **kwargs):
        """
        Sets acquisition settings after first verifying that none of the
        fixed acquisition settings are overwritten. Any pre-existing settings
        that are not overwritten are removed.

        Args:
            **kwargs: acquisition settings

        Returns:
            None
        """
        kwargs = self.verify_acquisition_settings(**kwargs)
        self._acquisition_settings = kwargs

    def do_acquisition(self):
        """
        Performs an acquisition using the acquisition settings
        Returns:
            None
        """
        records = self._alazar.acquire(acquisition_controller=self,
                                       **self._acquisition_settings)
        return records

    def requires_buffer(self):
        """
        Check if enough buffers are acquired
        Returns:
<<<<<<< HEAD

=======
            True if more buffers are needed, False otherwise
>>>>>>> b87fef3b
        """
        raise NotImplementedError(
            'This method should be implemented in a subclass')

    def segment_buffer(self, buffer, scale_voltages=True):
        """
        Segments buffers into the distinct channels
        Args:
            buffer: 1D buffer array containing all channels
            scale_voltages: Whether or not to scale data to actual volts
        Returns:
            buffer_segments: Dictionary with items channel_idx: channel_buffer
        """

        buffer_segments = {}
        for ch, ch_idx in enumerate(self.channel_selection):
            buffer_slice = slice(ch * self.samples_per_record,
                            (ch + 1) * self.samples_per_record)
            # TODO int16 conversion necessary but should be done earlier
            buffer_segment = buffer[buffer_slice]

            if scale_voltages:
                # Convert data points from an uint16 to volts
                ch_range = self._alazar.parameters['channel_range'+ch_idx]()
<<<<<<< HEAD
                buffer_segment = (buffer_segment - 2.**15) / 2**15 * ch_range
=======
                # Determine value corresponding to zero for unsigned int
                mid_val = 2.**(self._bytes_per_sample-1)
                buffer_segment = (buffer_segment - mid_val) / mid_val * ch_range
>>>>>>> b87fef3b

            buffer_segments[ch_idx] = buffer_segment
        return buffer_segments

    def pre_start_capture(self):
        """
        Use this method to prepare yourself for the data acquisition
        The Alazar instrument will call this method right before
        'AlazarStartCapture' is called
        :return:
        """
        raise NotImplementedError(
            'This method should be implemented in a subclass')

    def pre_acquire(self):
        """
        This method is called immediately after 'AlazarStartCapture' is called
        :return: nothing
        """
        raise NotImplementedError(
            'This method should be implemented in a subclass')

    def handle_buffer(self, buffer):
        """
        This method should store or process the information that is contained
        in the buffers obtained during the acquisition.
        :param buffer: np.array with the data from the Alazar card
        :return: something, it is ignored in any case
        """
        raise NotImplementedError(
            'This method should be implemented in a subclass')

    def post_acquire(self):
        """
        This method should return any information you want to save from this
        acquisition. The acquisition method from the Alazar driver will use
        this data as its own return value
        :return: this function should return all relevant data that you want
            to get form the acquisition
        """
        raise NotImplementedError(
            'This method should be implemented in a subclass')


class TrivialDictionary:
    """
    This class looks like a dictionary to the outside world
    every key maps to this key as a value (lambda x: x)
    """
    def __init__(self):
        pass

    def __getitem__(self, item):
        return item

    def __contains__(self, item):
        # this makes sure that this dictionary contains everything
        return True<|MERGE_RESOLUTION|>--- conflicted
+++ resolved
@@ -236,8 +236,6 @@
         # ATS supports a bwlimit or not. True by default.
         self._bwlimit_support = True
 
-<<<<<<< HEAD
-=======
         # get channel info
         max_s, bps = self._get_channel_info(self._handle)
         self.add_parameter(name='bits_per_sample',
@@ -250,7 +248,6 @@
                            parameter_class=ManualParameter,
                            initial_value=max_s)
 
->>>>>>> b87fef3b
     def get_idn(self):
         """
         This methods gets the most relevant information of this instrument
@@ -504,12 +501,6 @@
         # Abort any previous measurement
         self._call_dll('AlazarAbortAsyncRead', self._handle)
 
-<<<<<<< HEAD
-        # get channel info
-        max_s, bps = self._get_channel_info(self._handle)
-
-=======
->>>>>>> b87fef3b
         # Set record size for NPT mode
         if mode in ['CS', 'NPT']:
             pretriggersize = 0  # pretriggersize is 0 for NPT and CS always
@@ -677,26 +668,20 @@
         return acquisition_controller.post_acquire()
 
     def triggered(self):
-<<<<<<< HEAD
-=======
         """
         Checks if the ATS has received at least one trigger.
         Returns:
             1 if there has been a trigger, 0 otherwise
         """
->>>>>>> b87fef3b
         return self._call_dll('AlazarTriggered', self._handle,
                               error_check=False)
 
     def get_status(self):
-<<<<<<< HEAD
-=======
         """
         Returns t
         Returns:
 
         """
->>>>>>> b87fef3b
         return self._call_dll('AlazarGetStatus', self._handle,
                               error_check=False)
 
@@ -1026,12 +1011,9 @@
                            shapes=((),),
                            snapshot_value=False)
 
-<<<<<<< HEAD
-=======
         # Save bytes_per_sample received from ATS digitizer
         self._bytes_per_sample = self._alazar.bytes_per_sample() * 8
 
->>>>>>> b87fef3b
     def _get_alazar(self):
         """
         returns a reference to the alazar instrument. A call to self._alazar is
@@ -1118,11 +1100,7 @@
         """
         Check if enough buffers are acquired
         Returns:
-<<<<<<< HEAD
-
-=======
             True if more buffers are needed, False otherwise
->>>>>>> b87fef3b
         """
         raise NotImplementedError(
             'This method should be implemented in a subclass')
@@ -1147,13 +1125,9 @@
             if scale_voltages:
                 # Convert data points from an uint16 to volts
                 ch_range = self._alazar.parameters['channel_range'+ch_idx]()
-<<<<<<< HEAD
-                buffer_segment = (buffer_segment - 2.**15) / 2**15 * ch_range
-=======
                 # Determine value corresponding to zero for unsigned int
                 mid_val = 2.**(self._bytes_per_sample-1)
                 buffer_segment = (buffer_segment - mid_val) / mid_val * ch_range
->>>>>>> b87fef3b
 
             buffer_segments[ch_idx] = buffer_segment
         return buffer_segments
