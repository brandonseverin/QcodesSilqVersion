--- conflicted
+++ resolved
@@ -21,10 +21,7 @@
     dummy_parameter = Parameter(name='single',
                                 label='Single Measurement',
                                 set_cmd=None, get_cmd=None)
-<<<<<<< HEAD
     active_measurement = None
-=======
->>>>>>> f1c01bd4
 
     def __init__(self, *actions):
         super().__init__()
@@ -36,15 +33,11 @@
         """
         return self.run(quiet=True, location=False, **kwargs)
 
-<<<<<<< HEAD
-    def run(self, use_threads=False, quiet=False, station=None,
-            set_active=True, **kwargs):
-=======
     def get_data_set(self, *args, **kwargs):
         return self._dummyLoop.get_data_set(*args, **kwargs)
 
-    def run(self, use_threads=False, quiet=False, station=None, **kwargs):
->>>>>>> f1c01bd4
+    def run(self, use_threads=False, quiet=False, station=None,
+            set_active=True, **kwargs):
         """
         Run the actions in this measurement and return their data as a DataSet
 
@@ -89,7 +82,6 @@
         # Keep location as private attribute
         data_set._location = data_set.location
         data_set.location = False
-
 
         # run the measurement as if it were a Loop
         self._dummyLoop.run(use_threads=use_threads,
