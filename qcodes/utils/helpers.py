import builtins
import io
import json
import logging
import math
import numbers
import time
import sys

from collections import Iterator, Sequence, Mapping
from copy import deepcopy
from blinker import Signal

import numpy as np

_tprint_times = {}


class NumpyJSONEncoder(json.JSONEncoder):
    """Return numpy types as standard types."""
    # http://stackoverflow.com/questions/27050108/convert-numpy-type-to-python
    # http://stackoverflow.com/questions/9452775/converting-numpy-dtypes-to-native-python-types/11389998#11389998

    def default(self, obj):
        if isinstance(obj, np.integer):
            return int(obj)
        elif isinstance(obj, np.floating):
            return float(obj)
        elif isinstance(obj, np.ndarray):
            return obj.tolist()
        elif (isinstance(obj, numbers.Complex) and
              not isinstance(obj, numbers.Real)):
            return {
                '__dtype__': 'complex',
                're': float(obj.real),
                'im': float(obj.imag)
            }
        elif hasattr(obj, '_JSONEncoder'):
            # Use object's custom JSON encoder
            return obj._JSONEncoder()
        else:
            try:
                s = super(NumpyJSONEncoder, self).default(obj)
            except TypeError:
                # we cannot convert the object to JSON, just take a string
                s = str(obj)
            return s


def tprint(string, dt=1, tag='default'):
    """ Print progress of a loop every dt seconds """
    ptime = _tprint_times.get(tag, 0)
    if (time.time() - ptime) > dt:
        print(string)
        _tprint_times[tag] = time.time()


def is_sequence(obj):
    """
    Test if an object is a sequence.

    We do not consider strings or unordered collections like sets to be
    sequences, but we do accept iterators (such as generators)
    """
    return (isinstance(obj, (Iterator, Sequence, np.ndarray)) and
            not isinstance(obj, (str, bytes, io.IOBase)))


def is_sequence_of(obj, types=None, depth=None, shape=None):
    """
    Test if object is a sequence of entirely certain class(es).

    Args:
        obj (any): the object to test.

        types (Optional[Union[class, Tuple[class]]]): allowed type(s)
            if omitted, we just test the depth/shape

        depth (Optional[int]): level of nesting, ie if ``depth=2`` we expect
            a sequence of sequences. Default 1 unless ``shape`` is supplied.

        shape (Optional[Tuple[int]]): the shape of the sequence, ie its
            length in each dimension. If ``depth`` is omitted, but ``shape``
            included, we set ``depth = len(shape)``

    Returns:
        bool, True if every item in ``obj`` matches ``types``
    """
    if not is_sequence(obj):
        return False

    if shape in (None, ()):
        next_shape = None
        if depth is None:
            depth = 1
    else:
        if depth is None:
            depth = len(shape)
        elif depth != len(shape):
            raise ValueError('inconsistent depth and shape')

        if len(obj) != shape[0]:
            return False

        next_shape = shape[1:]

    for item in obj:
        if depth > 1:
            if not is_sequence_of(item, types, depth=depth - 1,
                                  shape=next_shape):
                return False
        elif types is not None and not isinstance(item, types):
            return False
    return True


def full_class(obj):
    """The full importable path to an object's class."""
    return type(obj).__module__ + '.' + type(obj).__name__


def named_repr(obj):
    """Enhance the standard repr() with the object's name attribute."""
    s = '<{}.{}: {} at {}>'.format(
        obj.__module__,
        type(obj).__name__,
        str(obj.name),
        id(obj))
    return s


def deep_update(dest, update):
    """
    Recursively update one JSON structure with another.

    Only dives into nested dicts; lists get replaced completely.
    If the original value is a dict and the new value is not, or vice versa,
    we also replace the value completely.
    """
    for k, v_update in update.items():
        v_dest = dest.get(k)
        if isinstance(v_update, Mapping) and isinstance(v_dest, Mapping):
            deep_update(v_dest, v_update)
        else:
            dest[k] = deepcopy(v_update)
    return dest


# could use numpy.arange here, but
# a) we don't want to require that as a dep so low level
# b) I'd like to be more flexible with the sign of step
def permissive_range(start, stop, step):
    """
    returns range (as a list of values) with floating point step

    inputs:
        start, stop, step

    always starts at start and moves toward stop,
    regardless of the sign of step
    """
    signed_step = abs(step) * (1 if stop > start else -1)
    # take off a tiny bit for rounding errors
    step_count = math.ceil((stop - start) / signed_step - 1e-10)
    return [start + i * signed_step for i in range(step_count)]


# This is very much related to the permissive_range but more
# strict on the input, start and endpoints are always included,
# and a sweep is only created if the step matches an integer
# number of points.
# numpy is a dependency anyways.
# Furthermore the sweep allows to take a number of points and generates
# an array with endpoints included, which is more intuitive to use in a sweep.
def make_sweep(start, stop, step=None, num=None):
    """
    Generate numbers over a specified interval.
    Requires `start` and `stop` and (`step` or `num`)
    The sign of `step` is not relevant.

    Args:
        start (Union[int, float]): The starting value of the sequence.
        stop (Union[int, float]): The end value of the sequence.
        step (Optional[Union[int, float]]):  Spacing between values.
        num (Optional[int]): Number of values to generate.

    Returns:
        numpy.linespace: numbers over a specified interval.

    Examples:
        >>> make_sweep(0, 10, num=5)
        [0.0, 2.5, 5.0, 7.5, 10.0]
        >>> make_sweep(5, 10, step=1)
        [5.0, 6.0, 7.0, 8.0, 9.0, 10.0]
        >>> make_sweep(15, 10.5, step=1.5)
        >[15.0, 13.5, 12.0, 10.5]
    """
    if step and num:
        raise AttributeError('Don\'t use `step` and `num` at the same time.')
    if (step is None) and (num is None):
        raise ValueError('If you really want to go from `start` to '
                         '`stop` in one step, specify `num=2`.')
    if step is not None:
        steps = abs((stop - start) / step)
        tolerance = 1e-10
        steps_lo = int(np.floor(steps + tolerance))
        steps_hi = int(np.ceil(steps - tolerance))

        # if steps_lo != steps_hi:
            # raise ValueError(
            #     'Could not find an integer number of points for '
            #     'the the given `start`, `stop`, and `step` '
            #     'values. \nNumber of points is {:d} or {:d}.'
            #     .format(steps_lo + 1, steps_hi + 1))
        num = steps_hi + 1

    return np.linspace(start, stop, num=num).tolist()


def wait_secs(finish_clock):
    """
    calculate the number of seconds until a given clock time
    The clock time should be the result of time.perf_counter()
    Does NOT wait for this time.
    """
    delay = finish_clock - time.perf_counter()
    return max(delay, 0)


class LogCapture():

    """
    context manager to grab all log messages, optionally
    from a specific logger

    usage::

        with LogCapture() as logs:
            code_that_makes_logs(...)
        log_str = logs.value

    """

    def __init__(self, logger=logging.getLogger()):
        self.logger = logger

        self.stashed_handlers = self.logger.handlers[:]
        for handler in self.stashed_handlers:
            self.logger.removeHandler(handler)

    def __enter__(self):
        self.log_capture = io.StringIO()
        self.string_handler = logging.StreamHandler(self.log_capture)
        self.string_handler.setLevel(logging.DEBUG)
        self.logger.addHandler(self.string_handler)
        return self

    def __exit__(self, type, value, tb):
        self.logger.removeHandler(self.string_handler)
        self.value = self.log_capture.getvalue()
        self.log_capture.close()

        for handler in self.stashed_handlers:
            self.logger.addHandler(handler)


def make_unique(s, existing):
    """
    make string s unique, able to be added to a sequence `existing` of
    existing names without duplication, by appending _<int> to it if needed
    """
    n = 1
    s_out = s
    existing = set(existing)

    while s_out in existing:
        n += 1
        s_out = '{}_{}'.format(s, n)

    return s_out


class DelegateAttributes:
    """
    Mixin class to create attributes of this object by
    delegating them to one or more dicts and/or objects

    Also fixes __dir__ so the delegated attributes will show up
    in dir() and autocomplete


    Attributes:
        delegate_attr_dicts (list): a list of names (strings) of dictionaries
            which are (or will be) attributes of self, whose keys should
            be treated as attributes of self
        delegate_attr_objects (list): a list of names (strings) of objects
            which are (or will be) attributes of self, whose attributes
            should be passed through to self
        omit_delegate_attrs (list): a list of attribute names (strings)
            to *not* delegate to any other dict or object

    any `None` entry is ignored

    attribute resolution order:
        1. real attributes of this object
        2. keys of each dict in delegate_attr_dicts (in order)
        3. attributes of each object in delegate_attr_objects (in order)
    """
    delegate_attr_dicts = []
    delegate_attr_objects = []
    omit_delegate_attrs = []

    def __getattr__(self, key):
        if key in self.omit_delegate_attrs:
            raise AttributeError("'{}' does not delegate attribute {}".format(
                self.__class__.__name__, key))

        for name in self.delegate_attr_dicts:
            if key == name:
                # needed to prevent infinite loops!
                raise AttributeError(
                    "dict '{}' has not been created in object '{}'".format(
                        key, self.__class__.__name__))
            try:
                d = getattr(self, name, None)
                if d is not None:
                    return d[key]
            except KeyError:
                pass

        for name in self.delegate_attr_objects:
            if key == name:
                raise AttributeError(
                    "object '{}' has not been created in object '{}'".format(
                        key, self.__class__.__name__))
            try:
                obj = getattr(self, name, None)
                if obj is not None:
                    return getattr(obj, key)
            except AttributeError:
                pass

        raise AttributeError(
            "'{}' object and its delegates have no attribute '{}'".format(
                self.__class__.__name__, key))

    def __dir__(self):
        names = super().__dir__()
        for name in self.delegate_attr_dicts:
            d = getattr(self, name, None)
            if d is not None:
                names += [k for k in d.keys()
                          if k not in self.omit_delegate_attrs]

        for name in self.delegate_attr_objects:
            obj = getattr(self, name, None)
            if obj is not None:
                names += [k for k in dir(obj)
                          if k not in self.omit_delegate_attrs]

        return sorted(set(names))


def strip_attrs(obj, whitelist=()):
    """
    Irreversibly remove all direct instance attributes of obj, to help with
    disposal, breaking circular references.

    Args:
        obj:  object to be stripped
        whitelist (list): list of names that are not stripped from the object
    """
    try:
        lst = set(list(obj.__dict__.keys())) - set(whitelist)
        for key in lst:
            try:
                del obj.__dict__[key]
            # TODO (giulioungaretti) fix bare-except
            except:
                pass
        # TODO (giulioungaretti) fix bare-except
    except:
        pass


def compare_dictionaries(dict_1, dict_2,
                         dict_1_name='d1',
                         dict_2_name='d2', path=""):
    """
    Compare two dictionaries recursively to find non matching elements

    Args:
        dict_1: dictionary 1
        dict_2: dictionary 2
        dict_1_name: optional name used in the differences string
        dict_2_name: ''
    Returns:
        dicts_equal:      Boolean
        dict_differences: formatted string containing the differences

    """
    err = ''
    key_err = ''
    value_err = ''
    old_path = path
    for k in dict_1.keys():
        path = old_path + "[%s]" % k
        if k not in dict_2.keys():
            key_err += "Key {}{} not in {}\n".format(
                dict_1_name, path, dict_2_name)
        else:
            if isinstance(dict_1[k], dict) and isinstance(dict_2[k], dict):
                err += compare_dictionaries(dict_1[k], dict_2[k],
                                            dict_1_name, dict_2_name, path)[1]
            else:
                match = (dict_1[k] == dict_2[k])

                # if values are equal-length numpy arrays, the result of
                # "==" is a bool array, so we need to 'all' it.
                # In any other case "==" returns a bool
                # TODO(alexcjohnson): actually, if *one* is a numpy array
                # and the other is another sequence with the same entries,
                # this will compare them as equal. Do we want this, or should
                # we require exact type match?
                if hasattr(match, 'all'):
                    match = match.all()

                if not match:
                    value_err += (
                        'Value of "{}{}" ("{}", type"{}") not same as\n'
                        '  "{}{}" ("{}", type"{}")\n\n').format(
                        dict_1_name, path, dict_1[k], type(dict_1[k]),
                        dict_2_name, path, dict_2[k], type(dict_2[k]))

    for k in dict_2.keys():
        path = old_path + "[{}]".format(k)
        if k not in dict_1.keys():
            key_err += "Key {}{} not in {}\n".format(
                dict_2_name, path, dict_1_name)

    dict_differences = key_err + value_err + err
    if len(dict_differences) == 0:
        dicts_equal = True
    else:
        dicts_equal = False
    return dicts_equal, dict_differences


def warn_units(class_name, instance):
    logging.warning('`units` is deprecated for the `' + class_name +
                    '` class, use `unit` instead. ' + repr(instance))


def get_last_input_cells(cells=3):
    """
    Get last input cell. Note that get_last_input_cell.globals must be set to
    the ipython globals
    Returns:
        last cell input if successful, else None
    """
    global In
    if 'In' in globals() or hasattr(builtins, 'In'):
        return In[-cells:]
    else:
        logging.warning('No input cells found')


def using_ipython() -> bool:
    """Check if code is run from IPython (including jupyter notebook/lab)"""
    return hasattr(builtins, '__IPYTHON__')


<<<<<<< HEAD
def directly_executed_from_cell(level: int = 1) -> bool:
    """Test if this function is called directly from an IPython cell
    The IPython prompt is also valid.

    Args:
         level: Difference in frames from IPython cell/prompt to check.
            Since the check is executed from this function, the default level is 1.

    Returns:
        True if directly run from IPython cell/prompt, False otherwise

    Examples:
        These examples should be run in a notebook cell.

        >>> directly_executed_from_cell()
        ... True

        >>> def wrap_function(**kwargs):
        >>>     return directly_executed_from_cell(**kwargs)
        >>> wrap_function()
        ... False
        >>> wrap_function(level=2)
        ... True

    """
    if level < 1:
        raise SyntaxError('Level must be 1 or higher')

    frame = sys._getframe(level)
    return '_' in frame.f_locals


=======
>>>>>>> dd6af841
def define_func_from_string(func_name: str, code: str, shell: bool = True):
    """Define a function from code passed as a string

    If using IPython, the function will be defined as if a cell was executed.
    Currently the function cannot accept args and/or kwargs as input.

    Args:
        func_name: Name of function to be defined
        code: Code to be placed into function
        shell: Whether to define function through an IPython cell.
            If IPython is not used or shell=False, the function is defined
            using exec() in the global namespace

    Returns:
        Handle to the defined function

    Examples:
        >>> code = "print('hi')"
        >>> define_func_from_string('hi_func', code)
        >>> hi_func()
        ... hi

    """
    code_lines = code.split('\n')
    indented_code_lines = ['    ' + line for line in code_lines]
    indented_code = '\n'.join(indented_code_lines)

    function_code = f'def {func_name}():\n' + indented_code

    if shell and using_ipython():
        from IPython import get_ipython
        shell = get_ipython()
        shell.run_cell(function_code, store_history=True, silent=True)

        return eval(func_name, shell.user_global_ns)
    else:
        exec(function_code, globals())

        return eval(func_name, globals())


def foreground_qt_window(window):
    """
    Try as hard as possible to bring a qt window to the front. This
    will use pywin32 if installed and running on windows as this
    seems to be the only reliable way to foreground a window. The
    build-in qt functions often doesn't work. Note that to use this
    with pyqtgraphs remote process you should use the ref in that module
    as in the example below.

    Args:
        window: handle to qt window to foreground
    Examples:
        >>> Qtplot.qt_helpers.foreground_qt_window(plot.win)
    """
    try:
        from win32gui import SetWindowPos
        import win32con
        # use the idea from
        # https://stackoverflow.com/questions/12118939/how-to-make-a-pyqt4-window-jump-to-the-front
        SetWindowPos(window.winId(),
                     win32con.HWND_TOPMOST, # = always on top. only reliable way to bring it to the front on windows
                     0, 0, 0, 0,
                     win32con.SWP_NOMOVE | win32con.SWP_NOSIZE | win32con.SWP_SHOWWINDOW)
        SetWindowPos(window.winId(),
                     win32con.HWND_NOTOPMOST, # disable the always on top, but leave window at its top position
                     0, 0, 0, 0,
                     win32con.SWP_NOMOVE | win32con.SWP_NOSIZE | win32con.SWP_SHOWWINDOW)
    except ImportError:
        pass
    window.show()
    window.raise_()
    window.activateWindow()


def smooth(y, window_size, order=3, deriv=0, rate=1):
    r"""Smooth (and optionally differentiate) data with a Savitzky-Golay filter.
    The Savitzky-Golay filter removes high frequency noise from data.
    It has the advantage of preserving the original shape and
    features of the signal better than other types of filtering
    approaches, such as moving averages techniques.

    Taken from: http://scipy-cookbook.readthedocs.io/items/SavitzkyGolay.html
    Parameters

    ----------
    y : array_like, shape (N,)
        the values of the time history of the signal.
    window_size : int
        the length of the window. Must be an odd integer number.
    order : int
        the order of the polynomial used in the filtering.
        Must be less then `window_size` - 1.
    deriv: int
        the order of the derivative to compute (default = 0 means only smoothing)
    Returns
    -------
    ys : ndarray, shape (N)
        the smoothed signal (or it's n-th derivative).
    Notes
    -----
    The Savitzky-Golay is a type of low-pass filter, particularly
    suited for smoothing noisy data. The main idea behind this
    approach is to make for each point a least-square fit with a
    polynomial of high order over a odd-sized window centered at
    the point.
    Examples
    --------
    t = np.linspace(-4, 4, 500)
    y = np.exp( -t**2 ) + np.random.normal(0, 0.05, t.shape)
    ysg = savitzky_golay(y, window_size=31, order=4)
    import matplotlib.pyplot as plt
    plt.plot(t, y, label='Noisy signal')
    plt.plot(t, np.exp(-t**2), 'k', lw=1.5, label='Original signal')
    plt.plot(t, ysg, 'r', label='Filtered signal')
    plt.legend()
    plt.show()
    References
    ----------
    .. [1] A. Savitzky, M. J. E. Golay, Smoothing and Differentiation of
       Data by Simplified Least Squares Procedures. Analytical
       Chemistry, 1964, 36 (8), pp 1627-1639.
    .. [2] Numerical Recipes 3rd Edition: The Art of Scientific Computing
       W.H. Press, S.A. Teukolsky, W.T. Vetterling, B.P. Flannery
       Cambridge University Press ISBN-13: 9780521880688
    """
    import numpy as np
    from math import factorial

    try:
        window_size = np.abs(np.int(window_size))
        order = np.abs(np.int(order))
    except ValueError:
        raise ValueError("window_size and order have to be of type int")
    if window_size % 2 != 1 or window_size < 1:
        raise TypeError("window_size size must be a positive odd number")
    if window_size < order + 2:
        raise TypeError("window_size is too small for the polynomials order")
    order_range = range(order + 1)
    half_window = (window_size - 1) // 2
    # precompute coefficients
    b = np.mat([[k ** i for i in order_range] for k in
                range(-half_window, half_window + 1)])
    m = np.linalg.pinv(b).A[deriv] * rate ** deriv * factorial(deriv)
    # pad the signal at the extremes with
    # values taken from the signal itself
    firstvals = y[0] - np.abs(y[1:half_window + 1][::-1] - y[0])
    lastvals = y[-1] + np.abs(y[-half_window - 1:-1][::-1] - y[-1])
    y = np.concatenate((firstvals, y, lastvals))
    return np.convolve(m[::-1], y, mode='valid')


class SignalEmitter:
    """Class that allows other callables to connect to it listen for signals.

    Callables can be attached to a SignalEmitter via SignalEmitter.connect.
    If the SignalEmitter calls SignalEmitter.signal.send(*args, **kwargs), any
    callables are called with the respective args and kwargs.

    Args:
        initialize_signal: instantiate a blnker.Signal object. If set to False,
            self.Signal needs to be set later on. This could be useful when you
            want a single Signal that is shared by all class instances.
        multiple_senders: Allow to be connected to multiple senders.
            If False, when connected to a second SignalEmitter, the connection
            to the previous SignalEmitter is disconnected

    Note:
        The SignalEmitter has protection against infinite recursions resulting
        from signal emitters calling each other. This is done by keeping track
        of the signal chain. However, it does not protect against infinite
        recursions from signals sent from objects that are not signal emitters.
    """
    # Signal used for connecting to parameter via SignalEmitter.connect method
    signal = None

    def __init__(self, initialize_signal: bool=True,
                 multiple_senders: bool = True):
        self._signal_chain = []
        if initialize_signal:
            self.signal = Signal()

        self._signal_modifiers = {
            'offset': None,
            'scale': None
        }

        # By default self is not connected to any other SignalEmitter
        self.sender = None

        self.multiple_senders = multiple_senders

    def connect(self, receiver, update=False, offset: float = None,
                scale: float = None):
        """Connect a receiver, which can be another SignalEmitter.

        If a SignalEmitter is passed, the __call__ method is invoked.

        Args:
            receiver: Receiver to be connected to this SignalEmitter's signal.
            offset: Optional offset to apply to emitted value
            scale: Optional scale to apply to emitted value

        Note:
            If offset or scale is provided, the emitted value should be a number.
            If an emitted signal contains 'value' as kwarg, this will be
            modified. Otherwise the first arg (sender) will be modified.
        """
        if self.signal is None:
            self.signal = Signal()

        if isinstance(receiver, SignalEmitter):
            # Remove any previous sender if multiple_senders is False
            if not receiver.multiple_senders and receiver.sender is not None:
                receiver.sender.disconnect(receiver)

            receiver._signal_modifiers['offset'] = offset
            receiver._signal_modifiers['scale'] = scale
            self.signal.connect(receiver._signal_call)
            receiver.sender = self

        else:
            self.signal.connect(receiver)

        if update:
            # Update callable with current value
            value = self()
            if scale is not None:
                if callable(scale):
                    scale = scale(self)
                value *= scale
            if offset is not None:
                if callable(offset):
                    offset = offset(self)
                value += offset

            receiver(value)

    def disconnect(self, callable):
        """disconnect a callable from a SignalEmitter.

        Note:
            Does not raise error if callable is not connected in the first place
            """
        if isinstance(callable, SignalEmitter):
            callable = callable._signal_call

        for receiver_ref in list(self.signal.receivers.values()):
            receiver = receiver_ref()
            if receiver == callable:
                self.signal.disconnect(callable)

    def _signal_call(self, sender, *args, **kwargs):
        """Method that is called instead of standard __call__ for SignalEmitters

        This method ensures that the actual __call__ is only invoked if this has
        not previously been done during the signal chain.
        """
        if self not in self._signal_chain:
            value = kwargs.get('value', sender)

            # If any modifier is set,
            if self._signal_modifiers['scale'] is not None:
                scale = self._signal_modifiers['scale']
                if callable(scale):
                    scale = scale(self.sender)
                value *= scale

            if self._signal_modifiers['offset'] is not None:
                offset = self._signal_modifiers['offset']
                if callable(offset):
                    offset = offset(self.sender)
                value += offset

            if 'value' in kwargs:
                kwargs['value'] = value
            else:
                sender = value
            return self(sender, *args, signal_chain=self._signal_chain, **kwargs)<|MERGE_RESOLUTION|>--- conflicted
+++ resolved
@@ -470,7 +470,6 @@
     return hasattr(builtins, '__IPYTHON__')
 
 
-<<<<<<< HEAD
 def directly_executed_from_cell(level: int = 1) -> bool:
     """Test if this function is called directly from an IPython cell
     The IPython prompt is also valid.
@@ -503,8 +502,6 @@
     return '_' in frame.f_locals
 
 
-=======
->>>>>>> dd6af841
 def define_func_from_string(func_name: str, code: str, shell: bool = True):
     """Define a function from code passed as a string
 
