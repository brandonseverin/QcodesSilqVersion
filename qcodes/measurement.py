import numpy as np
from typing import List, Tuple, Union, Sequence, Dict, Any, Callable, Iterable
import threading
from time import sleep, perf_counter
import traceback
import logging
from datetime import datetime

from qcodes.station import Station
from qcodes.data.data_set import new_data, DataSet
from qcodes.data.data_array import DataArray
from qcodes.instrument.sweep_values import SweepValues
from qcodes.instrument.parameter import Parameter, MultiParameter
from qcodes.instrument.parameter_node import ParameterNode
from qcodes.utils.helpers import (
    using_ipython,
    directly_executed_from_cell,
    get_last_input_cells,
    PerformanceTimer
)
from qcodes import config as qcodes_config

RAW_VALUE_TYPES = (float, int, bool, np.ndarray, np.integer, np.floating, np.bool_, type(None))

class Measurement:
    """Class to perform measurements

    Args:
        name: Measurement name, also used as the dataset name
        force_cell_thread: Enforce that the measurement has been started from a
            separate thread if it has been directly executed from an IPython
            cell/prompt. This is because a measurement is usually run from a
            separate thread using the magic command `%%new_job`.
            An error is raised if this has not been satisfied.
            Note that if the measurement is started within a function, no error
            is raised.
        notify: Notify when measurement is complete.
            The function `Measurement.notify_function` must be set


    Notes:
        When the Measurement is started in a separate thread (using %%new_job),
        the Measurement is registered in the user namespace as 'msmt', and the
        dataset as 'data'

    """

    # Context manager
    running_measurement = None
    measurement_thread = None

    # Default names for measurement and dataset, used to set user namespace
    # variables if measurement is executed in a separate thread.
    _default_measurement_name = "msmt"
    _default_dataset_name = "data"
    final_actions = []
    except_actions = []
    max_arrays = 100

    # Notification function, called if notify=True.
    # Function should receive the following arguments:
    # Measurement object, exception_type, exception_message, traceback
    # The last three are only not None if an error has occured
    notify_function = None

    def __init__(self, name: str, force_cell_thread: bool = True, notify=False):
        self.name = name

        # Dataset is created during `with Measurement('name')`
        self.dataset = None

        # Total dimensionality of loop
        self.loop_shape: Union[Tuple[int], None] = None

        # Current loop indices
        self.loop_indices: Union[Tuple[int], None] = None

        # Index of current action
        self.action_indices: Union[Tuple[int], None] = None

        # contains data groups, such as ParameterNodes and nested measurements
        self._data_groups: Dict[Tuple[int], "Measurement"] = {}

        # Registry of actions: sweeps, measurements, and data groups
        self.actions: Dict[Tuple[int], Any] = {}
        self.action_names: Dict[Tuple[int], str] = {}

        self.is_context_manager: bool = False  # Whether used as context manager
        self.is_paused: bool = False  # Whether the Measurement is paused
        self.is_stopped: bool = False  # Whether the Measurement is stopped

        self.notify = notify

        self.force_cell_thread = force_cell_thread and using_ipython()

        # Each measurement can have its own final actions, to be executed
        # regardless of whether the measurement finished successfully or not
        # Note that there are also Measurement.final_actions, which are always
        # executed when the outermost measurement finishes
        self.final_actions = []
        self.except_actions = []
        self._masked_properties = []

        self.timings = PerformanceTimer()

    def log(self, message: str, level="info"):
        """Send a log message

        Args:
            message: Text to log
            level: Logging level (debug, info, warning, error)
        """
        assert level in ["debug", "info", "warning", "error"]
        logger = logging.getLogger("msmt")
        log_function = getattr(logger, level)

        # Append measurement name
        if self.name is not None:
            message += f" - {self.name}"

        log_function(message)

    @property
    def data_groups(self) -> Dict[Tuple[int], "Measurement"]:
        if running_measurement() is not None:
            return running_measurement()._data_groups
        else:
            return self._data_groups

    @property
    def active_action(self):
        return self.actions.get(self.action_indices, None)

    @property
    def active_action_name(self):
        return self.action_names.get(self.action_indices, None)

    def __enter__(self):
        """Operation when entering a loop"""
        self.is_context_manager = True

        # Encapsulate everything in a try/except to ensure that the context
        # manager is properly exited.
        try:
            if Measurement.running_measurement is None:
                # Register current measurement as active primary measurement
                Measurement.running_measurement = self
                Measurement.measurement_thread = threading.current_thread()

                # Initialize dataset
                self.dataset = new_data(name=self.name)
                self.dataset.active = True

                self._initialize_metadata(self.dataset)
                with self.timings.record(['dataset', 'save_metadata']):
                    self.dataset.save_metadata()

                    if hasattr(self.dataset, 'save_config'):
                        self.dataset.save_config()

                # Initialize attributes
                self.loop_shape = ()
                self.loop_indices = ()
                self.action_indices = (0,)
                self.data_arrays = {}
                self.set_arrays = {}

                self.log(f'Measurement started {self.dataset.location}')
                print(f'Measurement started {self.dataset.location}')

            else:
                if threading.current_thread() is not Measurement.measurement_thread:
                    raise RuntimeError(
                        "Cannot run a measurement while another measurement "
                        "is already running in a different thread."
                    )

                # Primary measurement is already running. Add this measurement as
                # a data_group of the primary measurement
                msmt = Measurement.running_measurement
                msmt.data_groups[msmt.action_indices] = self
                msmt.action_indices += (0,)

                # Nested measurement attributes should mimic the primary measurement
                self.loop_shape = msmt.loop_shape
                self.loop_indices = msmt.loop_indices
                self.action_indices = msmt.action_indices
                self.data_arrays = msmt.data_arrays
                self.set_arrays = msmt.set_arrays
                self.timings = msmt.timings

            # Perform measurement thread check, and set user namespace variables
            if self.force_cell_thread and Measurement.running_measurement is self:
                # Raise an error if force_cell_thread is True and the code is run
                # directly from an IPython cell/prompt but not from a separate thread
                is_main_thread = threading.current_thread() == threading.main_thread()
                if is_main_thread and directly_executed_from_cell():
                    raise RuntimeError(
                        "Measurement must be created in dedicated thread. "
                        "Otherwise specify force_thread=False"
                    )

                # Register the Measurement and data as variables in the user namespace
                # Usually as variable names are 'msmt' and 'data' respectively
                from IPython import get_ipython

                shell = get_ipython()
                shell.user_ns[self._default_measurement_name] = self
                shell.user_ns[self._default_dataset_name] = self.dataset


            return self
        except:
            # An error has occured, ensure running_measurement is cleared
            if Measurement.running_measurement is self:
                Measurement.running_measurement = None
            raise

    def __exit__(self, exc_type: Exception, exc_val, exc_tb):
        """Operation when exiting a loop

        Args:
            exc_type: Type of exception, None if no exception
            exc_val: Exception message, None if no exception
            exc_tb: Exception traceback object, None if no exception
        """
        msmt = Measurement.running_measurement
        if msmt is self:
            # Immediately unregister measurement as main measurement, in case
            # an error occurs during final actions.
            Measurement.running_measurement = None

        if exc_type is not None:
            self.log(f"Measurement error {exc_type.__name__}({exc_val})", level="error")

            self._apply_actions(self.except_actions, label="except", clear=True)

            if msmt is self:
                self._apply_actions(
                    Measurement.except_actions, label="global except", clear=True
                )

        self._apply_actions(self.final_actions, label="final", clear=True)

        self.unmask_all()

        if msmt is self:
            # Also perform global final actions
            # These are always performed when outermost measurement finishes
            self._apply_actions(Measurement.final_actions, label="global final")

            # Notify that measurement is complete
            if self.notify and self.notify_function is not None:
                try:
                    self.notify_function(exc_type, exc_val, exc_tb)
                except:
                    self.log("Could not notify", level="error")

            t_stop = datetime.now().strftime('%Y-%m-%d %H:%M:%S')
            self.dataset.add_metadata({"t_stop": t_stop})
<<<<<<< HEAD
            self.dataset.add_metadata({"timings": self.timings})

            # Sadly the timing to finalize the dataset won't be stored in the metadata.
            with self.timings.record(['dataset', 'finalize']):
                self.dataset.finalize()
                self.dataset.active = False
=======
            # If dataset only contains setpoints, don't finalize dataset.
            if not all([arr.is_setpoint for arr in self.dataset.arrays.values()]):
                self.dataset.finalize()
            else:
                if hasattr(self.dataset.formatter, 'close_file'):
                    self.dataset.formatter.close_file(self)
                self.dataset.save_metadata()

            self.dataset.active = False
>>>>>>> 8723af50

            self.log(f'Measurement finished {self.dataset.location}')

        else:
            msmt.step_out(reduce_dimension=False)

        self.is_context_manager = False

    def _initialize_metadata(self, dataset: DataSet = None):
        """Initialize dataset metadata"""
        if dataset is None:
            dataset = self.dataset

        config = qcodes_config.get('user', {}).get('silq_config', qcodes_config)
        dataset.add_metadata({"config": config})

        dataset.add_metadata({"measurement_type": "Measurement"})

        # Add instrument information
        if Station.default is not None:
            dataset.add_metadata({"station": Station.default.snapshot()})

        if using_ipython():
            measurement_cell = get_last_input_cells(1)[0]

            measurement_code = measurement_cell
            # If the code is run from a measurement thread, there is some
            # initial code that should be stripped
            init_string = "get_ipython().run_cell_magic('new_job', '', "
            if measurement_code.startswith(init_string):
                measurement_code = measurement_code[len(init_string) + 1 : -4]

            dataset.add_metadata(
                {
                    "measurement_cell": measurement_cell,
                    "measurement_code": measurement_code,
                    "last_input_cells": get_last_input_cells(20),
                    "t_start": datetime.now().strftime('%Y-%m-%d %H:%M:%S')
                }
            )

    # Data array functions
    def _create_data_array(
        self,
        action_indices: Tuple[int],
        result,
        parameter: Parameter = None,
        is_setpoint: bool = False,
        name: str = None,
        label: str = None,
        unit: str = None,
    ):
        """Create a data array from a parameter and result.

        The data array shape is extracted from the result shape, and the current
        loop dimensions.

        The data array is added to the current data set.

        Args:
            parameter: Parameter for which to create a DataArray. Can also be a
                string, in which case it is the data_array name
            result: Result returned by the Parameter
            action_indices: Action indices for which to store parameter
            is_setpoint: Whether the Parameter is used for sweeping or measuring
            label: Data array label. If not provided, the parameter label is
                used. If the parameter is a name string, the label is extracted
                from the name.
            unit: Data array unit. If not provided, the parameter unit is used.

        Returns:
            Newly created data array

        """
        if parameter is None and name is None:
            raise SyntaxError(
                "When creating a data array, must provide either a parameter or a name"
            )

        if len(running_measurement().data_arrays) >= self.max_arrays:
            raise RuntimeError(
                f"Number of arrays in dataset exceeds "
                f"Measurement.max_arrays={self.max_arrays}. Perhaps you forgot"
                f"to encapsulate a loop with a Sweep()?"
            )

        array_kwargs = {
            "is_setpoint": is_setpoint,
            "action_indices": action_indices,
            "shape": self.loop_shape,
        }

        if is_setpoint or isinstance(result, (np.ndarray, list)):
            array_kwargs["shape"] += np.shape(result)

        # Use dummy index (1, ) if measurement is performed outside a Sweep
        if not array_kwargs["shape"]:
            array_kwargs["shape"] = (1,)

        if isinstance(parameter, Parameter):
            array_kwargs["parameter"] = parameter
            # Add a custom name
            if name is not None:
                array_kwargs["full_name"] = name
            if label is not None:
                array_kwargs["label"] = label
            if unit is not None:
                array_kwargs["unit"] = unit
        else:
            array_kwargs["name"] = name
            if label is None:
                label = name[0].capitalize() + name[1:].replace("_", " ")
            array_kwargs["label"] = label
            array_kwargs["unit"] = unit or ""

        # Add setpoint arrays
        if not is_setpoint:
            array_kwargs["set_arrays"] = self._add_set_arrays(
                action_indices, result, name=(name or parameter.name)
            )

        data_array = DataArray(**array_kwargs)

        data_array.array_id = data_array.full_name
        data_array.array_id += "_" + "_".join(str(k) for k in action_indices)

        data_array.init_data()

        self.dataset.add_array(data_array)
        with self.timings.record(['dataset', 'save_metadata']):
            self.dataset.save_metadata()

        # Add array to set_arrays or to data_arrays of this Measurement
        if is_setpoint:
            self.set_arrays[action_indices] = data_array
        else:
            self.data_arrays[action_indices] = data_array

        return data_array

    def _add_set_arrays(
        self, action_indices: Tuple[int], result, name: str,
    ):
        """Create set arrays for a given action index"""
        set_arrays = []
        for k in range(1, len(action_indices)):
            sweep_indices = action_indices[:k]
            if sweep_indices in self.set_arrays:
                set_arrays.append(self.set_arrays[sweep_indices])
                # TODO handle grouped arrays (e.g. ParameterNode, nested Measurement)

        # Create new set array(s) if parameter result is an array or list
        if isinstance(result, (np.ndarray, list)):
            if isinstance(result, list):
                result = np.ndarray(result)

            # TODO handle if the parameter contains attribute setpoints

            for k, shape in enumerate(result.shape):
                arr = np.arange(shape)
                # Add singleton dimensions
                arr = np.broadcast_to(arr, result.shape[: k + 1])

                set_array = self._create_data_array(
                    action_indices=action_indices + (0,) * k,
                    result=arr,
                    name=f"{name}_set{k}",
                    is_setpoint=True,
                )
                set_arrays.append(set_array)

        # Add a dummy array in case the measurement was performed outside of
        # a Sweep. This is not needed if the result is an array
        if not set_arrays and not self.loop_indices:
            set_arrays = [
                self._create_data_array(
                    action_indices=running_measurement().action_indices,
                    result=result,
                    name="None",
                    is_setpoint=True,
                )
            ]
            set_arrays[0][0] = 1

        return tuple(set_arrays)

    def get_arrays(self, action_indices: Sequence[int] = None) -> List[DataArray]:
        """Get all arrays belonging to the current action indices

        If the action indices corresponds to a group of arrays (e.g. a nested
        measurement or ParameterNode), all the arrays in the group are returned

        Args:
            action_indices: Action indices of arrays.
                If not provided, the current action_indices are chosen

        Returns:
            List of data arrays matching the action indices
        """
        if action_indices is None:
            action_indices = self.action_indices

        if not isinstance(action_indices, Sequence):
            raise SyntaxError("parent_action_indices must be a tuple")

        num_indices = len(action_indices)
        return [
            arr
            for action_indices, arr in self.data_arrays.items()
            if action_indices[:num_indices] == action_indices
        ]

    def _verify_action(self, action, name, add_if_new=True):
        """Verify an action corresponds to the current action indices.

        This is only relevant if an action has previously been performed at
        these action indices
        """
        if self.action_indices not in self.actions:
            if add_if_new:
                # Add current action to action registry
                self.actions[self.action_indices] = action
                self.action_names[self.action_indices] = name
        elif name != self.action_names[self.action_indices]:
            raise RuntimeError(
                f"Wrong measurement at action_indices {self.action_indices}. "
                f"Expected: {self.action_names[self.action_indices]}. Received: {name}"
            )

    def _add_measurement_result(
        self,
        action_indices,
        result,
        parameter=None,
        store: bool = True,
        name: str = None,
        label: str = None,
        unit: str = None,
    ):
        """Store single measurement result

        This method is called from type-specific methods, such as
        ``_measure_value``, ``_measure_parameter``, etc.
        """
        if parameter is None and name is None:
            raise SyntaxError(
                "When adding a measurement result, must provide either a "
                "parameter or name"
            )

        # Get parameter data array, creating a new one if necessary
        if action_indices not in self.data_arrays:
            # Create array based on first result type and shape
            self._create_data_array(
                action_indices,
                result,
                parameter=parameter,
                name=name,
                label=label,
                unit=unit,
            )

        # Select existing array
        data_array = self.data_arrays[action_indices]

        # Ensure an existing data array has the correct name
        # parameter can also be a string, in which case we don't use parameter.name
        if name is None:
            name = parameter.name

        # TODO is this the right place for this check?
        if not data_array.name == name:
            raise SyntaxError(
                f"Existing DataArray '{data_array.name}' differs from result {name}"
            )

        data_to_store = {data_array.array_id: result}

        # If result is an array, update set_array elements
        if isinstance(result, list):  # Convert result list to array
            result = np.ndarray(result)
        if isinstance(result, np.ndarray):
            ndim = len(self.loop_indices)
            if len(data_array.set_arrays) != ndim + result.ndim:
                raise RuntimeError(
                    f"Wrong number of set arrays for {data_array.name}. "
                    f"Expected {ndim + result.ndim} instead of "
                    f"{len(data_array.set_arrays)}."
                )

            for k, set_array in enumerate(data_array.set_arrays[ndim:]):
                # Successive set arrays must increase dimensionality by unity
                arr = np.arange(result.shape[k])
                # Add singleton dimensions
                arr = np.broadcast_to(arr, result.shape[: k + 1])
                data_to_store[set_array.array_id] = arr

        # Use dummy index if there are no loop indices.
        # This happens if the measurement is performed outside a Sweep
        loop_indices = self.loop_indices
        if not loop_indices and not isinstance(result, (list, np.ndarray)):
            loop_indices = (0,)

        if store:
            with self.timings.record(['dataset', 'store']):
                self.dataset.store(loop_indices, data_to_store)

        return data_to_store

    def _apply_actions(self, actions: list, label="", clear=False):
        """Apply actions, either except_actions or final_actions"""
        for action in actions:
            try:
                action()
            except Exception as e:
                self.log(
                    f"Could not execute {label} action {action} \n"
                    f"{traceback.format_exc()}",
                    level="error",
                )

        if clear:
            actions.clear()

    # Measurement-related functions
    def _measure_parameter(self, parameter, name=None, label=None, unit=None, **kwargs):
        """Measure parameter and store results.

        Called from `measure`.
        MultiParameter is called separately.
        """
        name = name or parameter.name

        # Ensure measuring parameter matches the current action_indices
        self._verify_action(action=parameter, name=name, add_if_new=True)

        # Get parameter result
        result = parameter(**kwargs)

        self._add_measurement_result(
            self.action_indices,
            result,
            parameter=parameter,
            name=name,
            label=label,
            unit=unit,
        )

        return result

    def _measure_multi_parameter(self, multi_parameter, name=None, **kwargs):
        """Measure MultiParameter and store results

        Called from `measure`

        Notes:
            - Does not store setpoints yet
        """
        name = name or multi_parameter.name

        # Ensure measuring multi_parameter matches the current action_indices
        self._verify_action(action=multi_parameter, name=name, add_if_new=True)

        with self.timings.record(['measurement', self.action_indices, 'get']):
            results_list = multi_parameter(**kwargs)

        results = dict(zip(multi_parameter.names, results_list))

        if name is None:
            name = multi_parameter.name

        # TODO also incorporate setpoints
        with Measurement(name) as msmt:
            for k, (key, val) in enumerate(results.items()):
                msmt.measure(
                    val,
                    name=key,
                    label=multi_parameter.labels[k],
                    unit=multi_parameter.units[k],
                )

        return results

    def _measure_callable(self, callable, name=None, **kwargs):
        """Measure a callable (function) and store results

        The function should return a dict, from which each item is measured.
        If the function already contains creates a Measurement, the return
        values aren't stored.
        """
        # Determine name
        if name is None:
            if hasattr(callable, "__self__") and isinstance(
                callable.__self__, ParameterNode
            ):
                name = callable.__self__.name
            elif hasattr(callable, "__name__"):
                name = callable.__name__
            else:
                action_indices_str = "_".join(str(idx) for idx in self.action_indices)
                name = f"data_group_{action_indices_str}"

        # Ensure measuring callable matches the current action_indices
        self._verify_action(action=callable, name=name, add_if_new=True)

        # Record action_indices before the callable is called
        action_indices = self.action_indices

        results = callable(**kwargs)

        # Check if the callable already performed a nested measurement
        # In this case, the nested measurement is stored as a data_group, and
        # has loop indices corresponding to the current ones.
        msmt = Measurement.running_measurement
        data_group = msmt.data_groups.get(action_indices)
        if getattr(data_group, "loop_indices", None) != self.loop_indices:
            # No nested measurement has been performed in the callable.
            # Add results, which should be dict, by creating a nested measurement
            if not isinstance(results, dict):
                raise SyntaxError(f"{name} results must be a dict, not {results}")

            with Measurement(name) as msmt:
                for key, val in results.items():
                    msmt.measure(val, name=key)

        return results

    def _measure_dict(self, value: dict, name: str):
        """Store dictionary results

        Each key is an array name, and the value is the value to store
        """
        if not isinstance(value, dict):
            raise SyntaxError(f"{name} must be a dict, not {value}")

        if not isinstance(name, str) or name == "":
            raise SyntaxError(f"Dict result {name} must have a valid name: {value}")

        # Ensure measuring callable matches the current action_indices
        self._verify_action(action=None, name=name, add_if_new=True)

        with Measurement(name) as msmt:
            for key, val in value.items():
                msmt.measure(val, name=key)

        return value

    def _measure_value(self, value, name, label=None, unit=None):
        """Store a single value (float/int/bool)"""
        if name is None:
            raise RuntimeError("Must provide a name when measuring a value")

        # Ensure measuring callable matches the current action_indices
        self._verify_action(action=None, name=name, add_if_new=True)

        if isinstance(value, np.integer):
            value = int(value)
        elif isinstance(value, np.floating):
            value = float(value)
        elif isinstance(value, np.bool_):
            value = bool(value)

        result = value
        self._add_measurement_result(
            action_indices=self.action_indices,
            result=result,
            name=name,
            label=label,
            unit=unit,
        )
        return result

    def measure(
        self,
        measurable: Union[
            Parameter, Callable, dict, float, int, bool, np.ndarray, type(None)
        ],
        name=None,
        *,  # Everything after here must be a kwarg
        label=None,
        unit=None,
        **kwargs,
    ):
        """Perform a single measurement of a Parameter, function, etc.


        Args:
            measurable: Item to measure. Can be one of the following:
                Parameter
                Callable function/method, which should either perform a nested
                    Measurement, or return a dict.
                    In the case of returning a dict, all the key/value pairs
                    are grouped together.
                float, int, bool, array
            name: Optional name for measured element or data group.
                If the measurable is a float, int, bool, or array, the name is
                mandatory.
                Otherwise, the default name is used.
            label: Optional label, is ignored if measurable is a Parameter or callable
            unit: Optional unit, is ignored if measurable is a Parameter or callable

        Returns:
            Return value of measurable
        """
        if not self.is_context_manager:
            raise RuntimeError(
                "Must use the Measurement as a context manager, "
                "i.e. 'with Measurement(name) as msmt:'"
            )
        elif self.is_stopped:
            raise SystemExit("Measurement.stop() has been called")
        elif threading.current_thread() is not Measurement.measurement_thread:
            raise RuntimeError(
                "Cannot measure while another measurement is already running "
                "in a different thread."
            )

        if self != Measurement.running_measurement:
            # Since this Measurement is not the running measurement, it is a
            # DataGroup in the running measurement. Delegate measurement to the
            # running measurement
            return Measurement.running_measurement.measure(
                measurable, name=name, label=label, unit=unit, **kwargs
            )

        # Code from hereon is only reached by the primary measurement,
        # i.e. the running_measurement

        # Wait as long as the measurement is paused
        while self.is_paused:
            sleep(0.1)

        t0 = perf_counter()
        initial_action_indices = self.action_indices

        # TODO Incorporate kwargs name, label, and unit, into each of these
        if isinstance(measurable, Parameter):
            result = self._measure_parameter(
                measurable, name=name, label=label, unit=unit, **kwargs
            )
            self.skip()  # Increment last action index by 1
        elif isinstance(measurable, MultiParameter):
            result = self._measure_multi_parameter(measurable, name=name, **kwargs)
        elif callable(measurable):
            result = self._measure_callable(measurable, name=name, **kwargs)
        elif isinstance(measurable, dict):
            result = self._measure_dict(measurable, name=name)
        elif isinstance(measurable, RAW_VALUE_TYPES):
            result = self._measure_value(measurable, name=name, label=label, unit=unit)
            self.skip()  # Increment last action index by 1
        else:
            raise RuntimeError(
                f"Cannot measure {measurable} as it cannot be called, and it "
                f"is not a dict, int, float, bool, or numpy array."
            )

        self.timings.record(
            ['measurement', initial_action_indices, 'total'],
            perf_counter() - t0
        )

        return result

    # Methods related to masking of parameters/attributes/keys
    def _mask_attr(self, obj: object, attr: str, value):
        """Temporarily override an object attribute during the measurement.

        The value will be reset at the end of the measurement
        This can also be a nested measurement.

        Args:
            obj: Object whose value should be masked
            attr: Attribute to be masked
            val: Masked value

        Returns:
            original value
        """
        original_value = getattr(obj, attr)
        setattr(obj, attr, value)

        self._masked_properties.append(
            {
                "type": "attr",
                "obj": obj,
                "attr": attr,
                "original_value": original_value,
                "value": value,
            }
        )

        return original_value

    def _mask_parameter(self, param, value):
        """Temporarily override a parameter value during the measurement.

        The value will be reset at the end of the measurement.
        This can also be a nested measurement.

        Args:
            param: Parameter whose value should be masked
            val: Masked value

        Returns:
            original value
        """
        original_value = param()
        param(value)

        self._masked_properties.append(
            {
                "type": "parameter",
                "obj": param,
                "original_value": original_value,
                "value": value,
            }
        )

        return original_value

    def _mask_key(self, obj: dict, key: str, value):
        """Temporarily override a dictionary key during the measurement.

        The value will be reset at the end of the measurement
        This can also be a nested measurement.

        Args:
            obj: dictionary whose value should be masked
            key: key to be masked
            val: Masked value

        Returns:
            original value
        """
        original_value = obj[key]
        obj[key] = value

        self._masked_properties.append(
            {
                "type": "key",
                "obj": obj,
                "key": key,
                "original_value": original_value,
                "value": value,
            }
        )

        return original_value

    def mask(self, obj: Union[object, dict], val=None, **kwargs):
        """Mask a key/attribute/parameter for the duration of the Measurement

        Multiple properties can be masked by passing as kwargs.
        Masked properties are reverted at the end of the measurement, even if
        the measurement crashes

        Args:
            obj: Object from which to mask property.
                For a dict, an item is masked.
                For a ParameterNode, a parameter is masked.
                For a parameter, the value is masked.
                For all other objects, an attribute is masked.
            val: Masked value, only relevant if obj is a parameter
            **kwargs: Masked properties

        Returns:
            List of original values before masking

        Examples:
            ```
            node = ParameterNode()
            node.p1 = Parameter(initial_value=1, set_cmd=None)

            with Measurement('test_masking') as msmt:
                msmt.mask(node, p1=2)
                print(f"node.p1 has value {node.p1}")
            >>> node.p1 has value 2
            print(f"node.p1 has value {node.p1}")
            >>> node.p1 has value 1
            ```
        """
        if isinstance(obj, ParameterNode):
            assert val is None
            # kwargs can be either parameters or attrs
            return [
                self._mask_parameter(obj.parameters[key], val)
                if key in obj.parameters
                else self._mask_attr(obj, key, val)
                for key, val in kwargs.items()
            ]
        if isinstance(obj, Parameter) and not kwargs:
            # if kwargs are passed, they are to be treated as attrs
            return self._mask_parameter(obj, val)
        elif isinstance(obj, dict):
            if not kwargs:
                raise SyntaxError("Must pass kwargs when masking a dict")
            return [self._mask_key(obj, key, val) for key, val in kwargs.items()]
        else:
            if not kwargs:
                raise SyntaxError("Must pass kwargs when masking")
            return [self._mask_attr(obj, key, val) for key, val in kwargs.items()]

    def unmask(
        self,
        obj,
        attr=None,
        key=None,
        type=None,
        value=None,
        raise_exception=True,
        **kwargs  # Add kwargs because original_value may be None
    ):
        if 'original_value' not in kwargs:
            # No masked property passed. We collect all the masked properties
            # that satisfy these requirements and unmask each of them.
            unmask_properties = []
            remaining_masked_properties = []
            for masked_property in self._masked_properties:
                if masked_property["obj"] != obj:
                    remaining_masked_properties.append(masked_property)
                elif attr is not None and masked_property.get("attr") != attr:
                    remaining_masked_properties.append(masked_property)
                elif key is not None and masked_property.get("key") != key:
                    remaining_masked_properties.append(masked_property)
                else:
                    unmask_properties.append(masked_property)

            for unmask_property in reversed(unmask_properties):
                self.unmask(**unmask_property)

            self._masked_properties = remaining_masked_properties
        else:
            # A masked property has been passed, which we unmask here
            try:
                original_value = kwargs['original_value']
                if type == "key":
                    obj[key] = original_value
                elif type == "attr":
                    setattr(obj, attr, original_value)
                elif type == "parameter":
                    obj(original_value)
                else:
                    raise SyntaxError(f"Unmask type {type} not understood")
            except Exception as e:
                self.log(
                    f"Could not unmask {obj} {type} from masked value {value} "
                    f"to original value {original_value}\n"
                    f"{traceback.format_exc()}",
                    level="error",
                )

                if raise_exception:
                    raise e

    def unmask_all(self):
        """Unmask all masked properties"""
        masked_properties = reversed(self._masked_properties)
        for masked_property in masked_properties:
            self.unmask(**masked_property, raise_exception=False)
        self._masked_properties.clear()

    # Functions relating to measurement flow
    def pause(self):
        """Pause measurement at start of next parameter sweep/measurement"""
        running_measurement().is_paused = True

    def resume(self):
        """Resume measurement after being paused"""
        running_measurement().is_paused = False

    def stop(self):
        """Stop measurement at start of next parameter sweep/measurement"""
        running_measurement().is_stopped = True
        # Unpause loop
        running_measurement().resume()

    def skip(self, N=1):
        """Skip an action index.

        Useful if a measure is only sometimes run

        Args:
            N: number of action indices to skip

        Examples:
            This measurement repeatedly creates a random value.
            It then stores the value twice, but the first time the value is
            only stored if it is above a threshold. Notice that if the random
            value is not above this threshold, the second measurement would
            become the first measurement if msmt.skip is not called
            ```
            with Measurement('skip_measurement') as msmt:
                for k in Sweep(range(10)):
                    random_value = np.random.rand()
                    if random_value > 0.7:
                        msmt.measure(random_value, 'random_value_conditional')
                    else:
                        msmt.skip()

                    msmt.measure(random_value, 'random_value_unconditional)
            ```
        """
        if running_measurement() is not self:
            return running_measurement().skip(N=N)
        else:
            action_indices = list(self.action_indices)
            action_indices[-1] += N
            self.action_indices = tuple(action_indices)
            return self.action_indices

    def revert(self, N=1):
        """Revert action indices

        Useful if you want to redo a measurement.
        """
        if running_measurement() is not self:
            return running_measurement().revert(N=N)
        else:
            action_indices = list(self.action_indices)
            action_indices[-1] -= N
            self.action_indices = tuple(action_indices)
            return self.action_indices

    def step_out(self, reduce_dimension=True):
        """Step out of a Sweep

        This function usually doesn't need to be called.
        """
        if Measurement.running_measurement is not self:
            Measurement.running_measurement.step_out(reduce_dimension=reduce_dimension)
        else:
            if reduce_dimension:
                self.loop_shape = self.loop_shape[:-1]
                self.loop_indices = self.loop_indices[:-1]

            # Remove last action index and increment one before that by one
            action_indices = list(self.action_indices[:-1])
            action_indices[-1] += 1
            self.action_indices = tuple(action_indices)

    def traceback(self):
        """Print traceback if an error occurred.

         Measurement must be ran from separate thread
        """
        if self.measurement_thread is None:
            raise RuntimeError('Measurement was not started in separate thread')
        else:
            self.measurement_thread.traceback()

def running_measurement() -> Measurement:
    """Return the running measurement"""
    return Measurement.running_measurement


class Sweep:
    """Sweep over an iterable inside a Measurement

    Args:
        sequence: Sequence to iterate over.
            Can be an iterable, or a parameter Sweep.
            If the sequence
        name: Name of sweep. Not needed if a Parameter is passed
        unit: unit of sweep. Not needed if a Parameter is passed
        reverse: Sweep over sequence in opposite order.
            The data is also stored in reverse.
        restore: Stores the state of a parameter before sweeping it,
            then restores the original value upon exiting the loop.

    Examples:
        ```
        with Measurement('sweep_msmt') as msmt:
            for value in Sweep(np.linspace(5), 'sweep_values'):
                msmt.measure(value, 'linearly_increasing_value')

            p = Parameter('my_parameter')
            for param_val in Sweep(p.
        ```
    """
    def __init__(self, sequence, name=None, unit=None, reverse=False, restore=False):
        if running_measurement() is None:
            raise RuntimeError("Cannot create a sweep outside a Measurement")

        if not isinstance(sequence, Iterable):
            raise SyntaxError("Sweep sequence must be iterable")

        # Properties for the data array
        self.name = name
        self.unit = unit

        self.sequence = sequence
        self.dimension = len(running_measurement().loop_shape)
        self.loop_index = None
        self.iterator = None
        self.reverse = reverse
        self.restore = restore

        msmt = running_measurement()
        if msmt.action_indices in msmt.set_arrays:
            self.set_array = msmt.set_arrays[msmt.action_indices]
        else:
            self.set_array = self.create_set_array()

    def __iter__(self):
        if threading.current_thread() is not Measurement.measurement_thread:
            raise RuntimeError(
                "Cannot create a Sweep while another measurement "
                "is already running in a different thread."
            )
        if self.restore:
            if isinstance(self.sequence, SweepValues):
                running_measurement().mask(self.sequence.parameter, self.sequence.parameter.get())
            else:
                raise NotImplementedError("Unable to restore non-parameter values.")
        if self.reverse:
            self.loop_index = len(self.sequence) - 1
            self.iterator = iter(self.sequence[::-1])
        else:
            self.loop_index = 0
            self.iterator = iter(self.sequence)

        running_measurement().loop_shape += (len(self.sequence),)
        running_measurement().loop_indices += (self.loop_index,)
        running_measurement().action_indices += (0,)


        return self

    def __next__(self):
        msmt = running_measurement()

        if not msmt.is_context_manager:
            raise RuntimeError(
                "Must use the Measurement as a context manager, "
                "i.e. 'with Measurement(name) as msmt:'"
            )
        elif msmt.is_stopped:
            raise SystemExit

        # Wait as long as the measurement is paused
        while msmt.is_paused:
            sleep(0.1)

        # Increment loop index of current dimension
        loop_indices = list(msmt.loop_indices)
        loop_indices[self.dimension] = self.loop_index
        msmt.loop_indices = tuple(loop_indices)

        try:  # Perform loop action
            sweep_value = next(self.iterator)
            # Remove last action index and increment one before that by one
            action_indices = list(msmt.action_indices)
            action_indices[-1] = 0
            msmt.action_indices = tuple(action_indices)
        except StopIteration:  # Reached end of iteration
            if self.restore:
                if isinstance(self.sequence, SweepValues):
                    msmt.unmask(self.sequence.parameter)
                else:
                    # TODO: Check what other iterators might be able to be masked
                    pass
            self.exit_sweep()

        if isinstance(self.sequence, SweepValues):
            self.sequence.set(sweep_value)

        self.set_array[msmt.loop_indices] = sweep_value

        self.loop_index += 1 if not self.reverse else -1

        return sweep_value

    def exit_sweep(self):
        msmt = running_measurement()
        msmt.step_out(reduce_dimension=True)
        raise StopIteration

    def create_set_array(self):
        if isinstance(self.sequence, SweepValues):
            return running_measurement()._create_data_array(
                action_indices=running_measurement().action_indices,
                result=self.sequence,
                parameter=self.sequence.parameter,
                is_setpoint=True,
            )
        else:
            return running_measurement()._create_data_array(
                action_indices=running_measurement().action_indices,
                result=self.sequence,
                name=self.name or "iterator",
                unit=self.unit,
                is_setpoint=True,
            )<|MERGE_RESOLUTION|>--- conflicted
+++ resolved
@@ -258,25 +258,21 @@
 
             t_stop = datetime.now().strftime('%Y-%m-%d %H:%M:%S')
             self.dataset.add_metadata({"t_stop": t_stop})
-<<<<<<< HEAD
             self.dataset.add_metadata({"timings": self.timings})
 
-            # Sadly the timing to finalize the dataset won't be stored in the metadata.
-            with self.timings.record(['dataset', 'finalize']):
-                self.dataset.finalize()
-                self.dataset.active = False
-=======
             # If dataset only contains setpoints, don't finalize dataset.
             if not all([arr.is_setpoint for arr in self.dataset.arrays.values()]):
-                self.dataset.finalize()
+                # Sadly the timing to finalize the dataset won't be stored in the metadata.
+                with self.timings.record(['dataset', 'finalize']):
+                    self.dataset.finalize()
+                    self.dataset.active = False
             else:
                 if hasattr(self.dataset.formatter, 'close_file'):
                     self.dataset.formatter.close_file(self)
                 self.dataset.save_metadata()
 
             self.dataset.active = False
->>>>>>> 8723af50
-
+            
             self.log(f'Measurement finished {self.dataset.location}')
 
         else:
