"""
Live plotting in Jupyter notebooks
using the nbagg backend and matplotlib
"""
from collections import Mapping
from functools import partial

import matplotlib.pyplot as plt
from matplotlib.transforms import Bbox
import numpy as np
from numpy.ma import masked_invalid, getmask
from collections import Sequence

from .base import BasePlot


class MatPlot(BasePlot):
    """
    Plot x/y lines or x/y/z heatmap data. The first trace may be included
    in the constructor, other traces can be added with MatPlot.add()

    Args:
        *args: Sequence of data to plot. Each element will have its own subplot.
            An element can be a single array, or a sequence of arrays. In the 
            latter case, all arrays will be plotted in the same subplot.

        figsize (Tuple[Float, Float]): (width, height) tuple in inches to pass 
<<<<<<< HEAD
            to plt.figure. default (6, 4)
=======
            to plt.figure. If not provided, figsize is determined from 
            subplots shape
>>>>>>> 0d131ea1

        interval: period in seconds between update checks

        subplots: either a sequence (args) or mapping (kwargs) to pass to
            plt.subplots. default is a single simple subplot (1, 1)
            you can use this to pass kwargs to the plt.figure constructor

        num: integer or None
            specifies the index of the matplotlib figure window to use. If None
            then open a new window

        **kwargs: passed along to MatPlot.add() to add the first data trace
    """

<<<<<<< HEAD
    # Maximum default number of subplot columns. Used when an instance is
    # created without explicitly passing subplots
=======
    # Maximum default number of subplot columns. Used to determine shape of
    # subplots when not explicitly provided
>>>>>>> 0d131ea1
    max_subplot_columns = 3

    def __init__(self, *args, figsize=None, interval=1, subplots=None, num=None,
                 **kwargs):
        super().__init__(interval)

        if subplots is None:
            # Subplots is equal to number of args, or 1 if no args provided
            subplots = max(len(args), 1)

        self._init_plot(subplots, figsize, num=num)

        # Add data to plot if passed in args
        if len(args) > 1:
            # Multiple args passed, add each arg to separate subplot
            for k, arg in enumerate(args):
                if isinstance(arg, Sequence):
                    # Arg consists of multiple elements, add all to same subplot
                    for subarg in arg:
                        self[k].add(subarg)
                else:
                    # Arg is single element, add to subplot
                    self[k].add(arg)
        elif args:
            # Single arg, which indicates the data, additional x and y vals
            # can be passed as kwargs.
            self.add(*args, **kwargs)

        self.tight_layout()

    def __getitem__(self, key):
        """
        Subplots can be accessed via indices.
        Args:
            key: subplot idx 

        Returns:
            Subplot with idx key
        """
        return self.subplots[key]

    def _init_plot(self, subplots=None, figsize=None, num=None):
        if isinstance(subplots, Mapping):
            if figsize is None:
                figsize = (6, 4)
            self.fig, self.subplots = plt.subplots(figsize=figsize, num=num,
                                                   **subplots, squeeze=False)
        else:
            # Format subplots as tuple (nrows, ncols)
            if isinstance(subplots, int):
                # self.max_subplot_columns defines the limit on how many
                # subplots can be in one row. Adjust subplot rows and columns
                #  accordingly
                nrows = int(np.ceil(subplots / self.max_subplot_columns))
                ncols = min(subplots, self.max_subplot_columns)
                subplots = (nrows, ncols)

            if figsize is None:
                # Adjust figsize depending on rows and columns in subplots
                figsize = self.default_figsize(subplots)

            self.fig, self.subplots = plt.subplots(*subplots, num=num,
                                                   figsize=figsize,
                                                   squeeze=False)

        # squeeze=False ensures that subplots is always a 2D array independent
        # of the number of subplots.
        # However the qcodes api assumes that subplots is always a 1D array
        # so flatten here
        self.subplots = self.subplots.flatten()

        for k, subplot in enumerate(self.subplots):
            # Include `add` method to subplots, making it easier to add data to
            # subplots.
            subplot.add = partial(self.add, subplot=k)

        self.title = self.fig.suptitle('')

    def clear(self, subplots=None, figsize=None):
        """
        Clears the plot window and removes all subplots and traces
        so that the window can be reused.
        """
        self.traces = []
        self.fig.clf()
        self._init_plot(subplots, figsize, num=self.fig.number)

    def add_to_plot(self, use_offset=False, **kwargs):
        """
        adds one trace to this MatPlot.
        
        Args:
            use_offset (bool, Optional): Whether or not ticks can have an offset
            
            kwargs: with the following exceptions (mostly the data!), these are
                passed directly to the matplotlib plotting routine.
                `subplot`: the 1-based axes number to append to (default 1)
                if kwargs include `z`, we will draw a heatmap (ax.pcolormesh):
                    `x`, `y`, and `z` are passed as positional args to
                     pcolormesh
                without `z` we draw a scatter/lines plot (ax.plot):
                    `x`, `y`, and `fmt` (if present) are passed as positional 
                    args
        """
        # TODO some way to specify overlaid axes?
        ax = self._get_axes(**kwargs)
        if 'z' in kwargs:
            plot_object = self._draw_pcolormesh(ax, **kwargs)
        else:
            plot_object = self._draw_plot(ax, **kwargs)

        # Specify if axes ticks can have offset or not
        ax.ticklabel_format(useOffset=use_offset)

        self._update_labels(ax, kwargs)
        prev_default_title = self.get_default_title()

        self.traces.append({
            'config': kwargs,
            'plot_object': plot_object
        })

        if prev_default_title == self.title.get_text():
            # in case the user has updated title, don't change it anymore
            self.title.set_text(self.get_default_title())

<<<<<<< HEAD
    def _get_axes(self, subplot=0, **kwargs):
        return self.subplots[subplot]

=======
>>>>>>> 0d131ea1
    def _update_labels(self, ax, config):
        for axletter in ("x", "y"):
            if axletter+'label' in config:
                label = config[axletter+'label']
            else:
                label = None

            # find if any kwarg from plot.add in the base class
            # matches xunit or yunit, signaling a custom unit
            if axletter+'unit' in config:
                unit = config[axletter+'unit']
            else:
                unit = None

            #  find ( more hope to) unit and label from
            # the data array inside the config
            getter = getattr(ax, "get_{}label".format(axletter))
            if axletter in config and not getter():
                # now if we did not have any kwarg for label or unit
                # fallback to the data_array
                if unit is None:
                    _, unit = self.get_label(config[axletter])
                if label is None:
                    label, _ = self.get_label(config[axletter])
            elif getter():
                # The axis already has label. Assume that is correct
                # We should probably check consistent units and error or warn
                # if not consistent. It's also not at all clear how to handle
                # labels/names as these will in general not be consistent on
                # at least one axis
                return
            axsetter = getattr(ax, "set_{}label".format(axletter))
            axsetter("{} ({})".format(label, unit))

    def default_figsize(self, subplots):
        """
        Provides default figsize for given subplots.
        Args:
            subplots (Tuple[Int, Int]): shape (nrows, ncols) of subplots

        Returns:
            Figsize (Tuple[Float, Float])): (width, height) of default figsize
              for given subplot shape
        """
        if not isinstance(subplots, tuple):
            raise TypeError('Subplots {} must be a tuple'.format(subplots))
        return (min(3 + 3 * subplots[1], 12), 1 + 3 * subplots[0])

    def update_plot(self):
        """
        update the plot. The DataSets themselves have already been updated
        in update, here we just push the changes to the plot.
        """
        # matplotlib doesn't know how to autoscale to a pcolormesh after the
        # first draw (relim ignores it...) so we have to do this ourselves
        bboxes = dict(zip(self.subplots, [[] for p in self.subplots]))

        for trace in self.traces:
            config = trace['config']
            plot_object = trace['plot_object']
            if 'z' in config:
                # pcolormesh doesn't seem to allow editing x and y data, only z
                # so instead, we'll remove and re-add the data.
                if plot_object:
                    plot_object.remove()

<<<<<<< HEAD
                ax = self._get_axes(**config)
=======
                ax = self[config.get('subplot', 0)]
>>>>>>> 0d131ea1
                plot_object = self._draw_pcolormesh(ax, **config)
                trace['plot_object'] = plot_object

                if plot_object:
                    bboxes[plot_object.axes].append(
                        plot_object.get_datalim(plot_object.axes.transData))
            else:
                for axletter in 'xy':
                    setter = 'set_' + axletter + 'data'
                    if axletter in config:
                        getattr(plot_object, setter)(config[axletter])

        for ax in self.subplots:
            if ax.get_autoscale_on():
                ax.relim()
                if bboxes[ax]:
                    bbox = Bbox.union(bboxes[ax])
                    if np.all(np.isfinite(ax.dataLim)):
                        # should take care of the case of lines + heatmaps
                        # where there's already a finite dataLim from relim
                        ax.dataLim.set(Bbox.union(ax.dataLim, bbox))
                    else:
                        # when there's only a heatmap, relim gives inf bounds
                        # so just completely overwrite it
                        ax.dataLim = bbox
                ax.autoscale()

        self.fig.canvas.draw()

    def _draw_plot(self, ax, y, x=None, fmt=None, subplot=1,
                   xlabel=None,
                   ylabel=None,
                   zlabel=None,
                   xunit=None,
                   yunit=None,
                    zunit=None,
                   **kwargs):
        # NOTE(alexj)stripping out subplot because which subplot we're in is
        # already described by ax, and it's not a kwarg to matplotlib's ax.plot.
        # But I didn't want to strip it out of kwargs earlier because it should
        # stay part of trace['config'].
        args = [arg for arg in [x, y, fmt] if arg is not None]

        line, = ax.plot(*args, **kwargs)
        return line

    def _draw_pcolormesh(self, ax, z, x=None, y=None, subplot=1,
                         xlabel=None,
                         ylabel=None,
                         zlabel=None,
                         xunit=None,
                         yunit=None,
                         zunit=None,
                         nticks=None,
                         **kwargs):
        # NOTE(alexj)stripping out subplot because which subplot we're in is already
        # described by ax, and it's not a kwarg to matplotlib's ax.plot. But I
        # didn't want to strip it out of kwargs earlier because it should stay
        # part of trace['config'].
        args_masked = [masked_invalid(arg) for arg in [x, y, z]
                      if arg is not None]

        if np.any([np.all(getmask(arg)) for arg in args_masked]):
            # if the z array is masked, don't draw at all
            # there's nothing to draw, and anyway it throws a warning
            # pcolormesh does not accept masked x and y axes, so we do not need
            # to check for them.
            return False

        if x is not None and y is not None:
            # If x and y are provided, modify the arrays such that they
            # correspond to grid corners instead of grid centers.
            # This is to ensure that pcolormesh centers correctly and
            # does not ignore edge points.
            args = []
            for k, arr in enumerate(args_masked[:-1]):
                # If a two-dimensional array is provided, only consider the
                # first row/column, depending on the axis
                if arr.ndim > 1:
                    arr = arr[0] if k == 0 else arr[:,0]

                if np.ma.is_masked(arr[1]):
                    # Only the first element is not nan, in this case pad with
                    # a value, and separate their values by 1
                    arr_pad = np.pad(arr, (1, 0), mode='symmetric')
                    arr_pad[:2] += [-0.5, 0.5]
                else:
                    # Add padding on both sides equal to endpoints
                    arr_pad = np.pad(arr, (1, 1), mode='symmetric')
                    # Add differences to edgepoints (may be nan)
                    arr_pad[0] += arr_pad[1] - arr_pad[2]
                    arr_pad[-1] += arr_pad[-2] - arr_pad[-3]

                    diff = np.ma.diff(arr_pad) / 2
                    # Insert value at beginning and end of diff to ensure same
                    # length
                    diff = np.insert(diff, 0, diff[0])

                    arr_pad += diff
                    # Ignore final value
                    arr_pad = arr_pad[:-1]
                args.append(masked_invalid(arr_pad))
            args.append(args_masked[-1])
        else:
            # Only the masked value of z is used as a mask
            args = args_masked[-1:]

        pc = ax.pcolormesh(*args, **kwargs)

        # Set x and y limits if arrays are provided
        if x is not None and y is not None:
            ax.set_xlim(np.nanmin(args[0]), np.nanmax(args[0]))
            ax.set_ylim(np.nanmin(args[1]), np.nanmax(args[1]))

        # Specify preferred number of ticks with labels
        if nticks and ax.get_xscale() != 'log' and ax.get_yscale != 'log':
            ax.locator_params(nbins=nticks)

        if getattr(ax, 'qcodes_colorbar', None):
            # update_normal doesn't seem to work...
            ax.qcodes_colorbar.update_bruteforce(pc)
        else:
            # TODO: what if there are several colormeshes on this subplot,
            # do they get the same colorscale?
            # We should make sure they do, and have it include
            # the full range of both.
            ax.qcodes_colorbar = self.fig.colorbar(pc, ax=ax)

            # ideally this should have been in _update_labels, but
            # the colorbar doesn't necessarily exist there.
            # I guess we could create the colorbar no matter what,
            # and just give it a dummy mappable to start, so we could
            # put this where it belongs.
            if zunit is None:
                _, zunit = self.get_label(z)
            if zlabel is None:
                zlabel, _ = self.get_label(z)

            label = "{} ({})".format(zlabel, zunit)
            ax.qcodes_colorbar.set_label(label)

        # Scale colors if z has elements
        cmin = np.nanmin(args_masked[-1])
        cmax = np.nanmax(args_masked[-1])
        ax.qcodes_colorbar.set_clim(cmin, cmax)

        return pc

    def save(self, filename=None):
        """
        Save current plot to filename, by default
        to the location corresponding to the default 
        title.

        Args:
            filename (Optional[str]): Location of the file
        """
        default = "{}.png".format(self.get_default_title())
        filename = filename or default
        self.fig.savefig(filename)

    def tight_layout(self):
        """
        Perform a tight layout on the figure. A bit of additional spacing at 
        the top is also added for the title.
        """
        self.fig.tight_layout(rect=[0, 0, 1, 0.95])<|MERGE_RESOLUTION|>--- conflicted
+++ resolved
@@ -25,12 +25,8 @@
             latter case, all arrays will be plotted in the same subplot.
 
         figsize (Tuple[Float, Float]): (width, height) tuple in inches to pass 
-<<<<<<< HEAD
-            to plt.figure. default (6, 4)
-=======
             to plt.figure. If not provided, figsize is determined from 
             subplots shape
->>>>>>> 0d131ea1
 
         interval: period in seconds between update checks
 
@@ -45,13 +41,8 @@
         **kwargs: passed along to MatPlot.add() to add the first data trace
     """
 
-<<<<<<< HEAD
-    # Maximum default number of subplot columns. Used when an instance is
-    # created without explicitly passing subplots
-=======
     # Maximum default number of subplot columns. Used to determine shape of
     # subplots when not explicitly provided
->>>>>>> 0d131ea1
     max_subplot_columns = 3
 
     def __init__(self, *args, figsize=None, interval=1, subplots=None, num=None,
@@ -178,12 +169,6 @@
             # in case the user has updated title, don't change it anymore
             self.title.set_text(self.get_default_title())
 
-<<<<<<< HEAD
-    def _get_axes(self, subplot=0, **kwargs):
-        return self.subplots[subplot]
-
-=======
->>>>>>> 0d131ea1
     def _update_labels(self, ax, config):
         for axletter in ("x", "y"):
             if axletter+'label' in config:
@@ -250,11 +235,7 @@
                 if plot_object:
                     plot_object.remove()
 
-<<<<<<< HEAD
-                ax = self._get_axes(**config)
-=======
                 ax = self[config.get('subplot', 0)]
->>>>>>> 0d131ea1
                 plot_object = self._draw_pcolormesh(ax, **config)
                 trace['plot_object'] = plot_object
 
