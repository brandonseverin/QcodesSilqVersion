"""
Live plotting using pyqtgraph
"""
from typing import Optional, Dict, Union
import numpy as np
import pyqtgraph as pg
import pyqtgraph.multiprocess as pgmp
from pyqtgraph import QtGui
from pyqtgraph.multiprocess.remoteproxy import ClosedError
import qcodes.utils.helpers

import warnings
from collections import namedtuple, deque

from .base import BasePlot
from .colors import color_cycle, colorscales
import qcodes.config

TransformState = namedtuple('TransformState', 'translate scale revisit')


class QtPlot(BasePlot):
    """
    Plot x/y lines or x/y/z heatmap data. The first trace may be included
    in the constructor, other traces can be added with QtPlot.add().

    For information on how x/y/z \*args are handled see add() in the base
    plotting class.

    Args:
        *args: shortcut to provide the x/y/z data. See BasePlot.add

        figsize: (width, height) tuple in pixels to pass to GraphicsWindow
            default (1000, 600)
        interval: period in seconds between update checks
            default 0.25
        theme: tuple of (foreground_color, background_color), where each is
            a valid Qt color. default (dark gray, white), opposite the pyqtgraph
            default of (white, black)
        fig_x_pos: fraction of screen width to place the figure at
            0 is all the way to the left and
            1 is all the way to the right.
            default None let qt decide.
        fig_y_pos: fraction of screen width to place the figure at
            0 is all the way to the top and
            1 is all the way to the bottom.
            default None let qt decide.
        **kwargs: passed along to QtPlot.add() to add the first data trace
    """
    proc = None
    rpg = None
    # we store references to plots to keep the garbage collections from
    # destroying the windows. To keep memory consumption within bounds we
    # limit this to an arbitrary number of plots here using a deque
    # The issue is that even when closing a window it's difficult to
    # remove it from the list. This could potentially be done with a
    # close event on win but this is difficult with remote proxy process
    # as the list of plots lives in the main process and the plot locally
    # in a remote process
    plots = deque(maxlen=qcodes.config['gui']['pyqtmaxplots'])

    def __init__(self, *args, figsize=(1000, 600), interval=0.25,
                 window_title='', theme=((60, 60, 60), 'w'), show_window=True,
                 remote=True, fig_x_position=None, fig_y_position=None,
                 **kwargs):
        super().__init__(interval)

        if 'windowTitle' in kwargs.keys():
            warnings.warn("windowTitle argument has been changed to "
                          "window_title. Please update your call to QtPlot")
            temp_wt = kwargs.pop('windowTitle')
            if not window_title:
                window_title = temp_wt
        self.theme = theme

        if remote:
            if not self.__class__.proc:
                self._init_qt()
        else:
            # overrule the remote pyqtgraph class
            self.rpg = pg
            self.qc_helpers = qcodes.utils.helpers
        try:
            self.win = self.rpg.GraphicsWindow(title=window_title)
        except ClosedError as err:
            # the remote process may have crashed. In that case try restarting
            # it
            if remote:
                self._init_qt()
                self.win = self.rpg.GraphicsWindow(title=window_title)
            else:
                raise err
        self.win.setBackground(theme[1])
        self.win.resize(*figsize)
        self._orig_fig_size = figsize

        self.set_relative_window_position(fig_x_position, fig_y_position)

        self.subplots = [self.add_subplot()]

        if args or kwargs:
            self.add(*args, **kwargs)

        if not show_window:
            self.win.hide()

        self.plots.append(self)

    def set_relative_window_position(self, fig_x_position, fig_y_position):
        if fig_x_position is not None or fig_y_position is not None:
            _, _, width, height = QtGui.QDesktopWidget().screenGeometry().getCoords()
            if fig_y_position is not None:
                y_pos = height * fig_y_position
            else:
                y_pos = self.win.y()
            if fig_x_position is not None:
                x_pos = width * fig_x_position
            else:
                x_pos = self.win.x()
            self.win.move(x_pos, y_pos)

    @classmethod
    def _init_qt(cls):
        # starting the process for the pyqtgraph plotting
        # You do not want a new process to be created every time you start a
        # run, so this only starts once and stores the process in the class
        pg.mkQApp()
        cls.proc = pgmp.QtProcess()  # pyqtgraph multiprocessing
        cls.rpg = cls.proc._import('pyqtgraph')
        cls.qc_helpers = cls.proc._import('qcodes.utils.helpers')

    def clear(self):
        """
        Clears the plot window and removes all subplots and traces
        so that the window can be reused.
        """
        self.win.clear()
        self.traces = []
        self.subplots = []

    def add_subplot(self):
        subplot_object = self.win.addPlot()

        for side in ('left', 'bottom'):
            ax = subplot_object.getAxis(side)
            ax.setPen(self.theme[0])
            ax._qcodes_label = ''

        return subplot_object

    def add_to_plot(self, subplot=1, **kwargs):
        if subplot > len(self.subplots):
            for i in range(subplot - len(self.subplots)):
                self.subplots.append(self.add_subplot())
        subplot_object = self.subplots[subplot - 1]

        if 'name' in kwargs:
            if subplot_object.legend is None:
                subplot_object.addLegend(offset=(-30,30))

        if 'z' in kwargs:
            plot_object = self._draw_image(subplot_object, **kwargs)
        else:
            plot_object = self._draw_plot(subplot_object, **kwargs)

        self._update_labels(subplot_object, kwargs)
        prev_default_title = self.get_default_title()

        self.traces.append({
            'config': kwargs,
            'plot_object': plot_object
        })

        if prev_default_title == self.win.windowTitle():
            self.win.setWindowTitle(self.get_default_title())
        self.fixUnitScaling()

    def _draw_plot(self, subplot_object, y, x=None, color=None, width=None,
                   antialias=None, **kwargs):
        if 'pen' not in kwargs:
            if color is None:
                cycle = color_cycle
                color = cycle[len(self.traces) % len(cycle)]
            if width is None:
                # there are currently very significant performance issues
                # with a penwidth larger than one
                width = 1
            kwargs['pen'] = self.rpg.mkPen(color, width=width)

        if antialias is None:
            # looks a lot better antialiased, but slows down with many points
            # TODO: dynamically update this based on total # of points
            antialias = (len(y) < 1000)

        # If a marker symbol is desired use the same color as the line
        if any([('symbol' in key) for key in kwargs]):
            if 'symbolPen' not in kwargs:
                symbol_pen_width = 0.5 if antialias else 1.0
                kwargs['symbolPen'] = self.rpg.mkPen('444',
                                                     width=symbol_pen_width)
            if 'symbolBrush' not in kwargs:
                kwargs['symbolBrush'] = color

        # suppress warnings when there are only NaN to plot
        with warnings.catch_warnings():
            warnings.filterwarnings('ignore', 'All-NaN axis encountered')
            warnings.filterwarnings('ignore', 'All-NaN slice encountered')
            pl = subplot_object.plot(*self._line_data(x, y),
                                     antialias=antialias, **kwargs)
        return pl

    def _line_data(self, x, y):
        return [self._clean_array(arg) for arg in [x, y] if arg is not None]

    def _draw_image(self, subplot_object, z, x=None, y=None, cmap=None,
                    zlabel=None,
                    zunit=None,
                    **kwargs):
        if cmap is None:
            cmap = qcodes.config['gui']['defaultcolormap']
        img = self.rpg.ImageItem()
        subplot_object.addItem(img)

        hist = self.rpg.HistogramLUTItem()
        hist.setImageItem(img)
        hist.axis.setPen(self.theme[0])

        if zunit is None:
            _, zunit = self.get_label(z)
        if zlabel is None:
            zlabel, _ = self.get_label(z)

        hist.axis.setLabel(zlabel, zunit)

        # TODO - ensure this goes next to the correct subplot?
        self.win.addItem(hist)

        plot_object = {
            'image': img,
            'hist': hist,
            'histlevels': hist.getLevels(),
            'cmap': cmap,
            'scales': {
                'x': TransformState(0, 1, True),
                'y': TransformState(0, 1, True)
            }
        }

        self._update_image(plot_object, {'x': x, 'y': y, 'z': z})
        self._update_cmap(plot_object)

        return plot_object

    def _update_image(self, plot_object, config):
        z = config['z']
        img = plot_object['image']
        hist = plot_object['hist']
        scales = plot_object['scales']

        # make sure z is a *new* numpy float array (pyqtgraph barfs on ints),
        # and replace nan with minimum val bcs I can't figure out how to make
        # pyqtgraph handle nans - though the source does hint at a way:
        # http://www.pyqtgraph.org/documentation/_modules/pyqtgraph/widgets/ColorMapWidget.html
        # see class RangeColorMapItem
        z = np.asfarray(z).T
        with warnings.catch_warnings():
            warnings.simplefilter('error')
            try:
                z_range = (np.nanmin(z), np.nanmax(z))
            except:
                # we get a warning here when z is entirely NaN
                # nothing to plot, so give up.
                return
        z[np.where(np.isnan(z))] = z_range[0]

        hist_range = hist.getLevels()
        if hist_range == plot_object['histlevels']:
            plot_object['histlevels'] = z_range
            hist.setLevels(*z_range)
            hist_range = z_range

        img.setImage(self._clean_array(z), levels=hist_range)

        scales_changed = False
        for axletter, axscale in scales.items():
            if axscale.revisit:
                axdata = config.get(axletter, None)
                newscale = self._get_transform(axdata)
                if (newscale.translate != axscale.translate or
                        newscale.scale != axscale.scale):
                    scales_changed = True
                scales[axletter] = newscale

        if scales_changed:
            img.resetTransform()
            img.translate(scales['x'].translate, scales['y'].translate)
            img.scale(scales['x'].scale, scales['y'].scale)

    def _update_cmap(self, plot_object):
        gradient = plot_object['hist'].gradient
        gradient.setColorMap(self._cmap(plot_object['cmap']))

    def set_cmap(self, cmap, traces=None):
        if isinstance(traces, int):
            traces = (traces,)
        elif traces is None:
            traces = range(len(self.traces))

        for i in traces:
            plot_object = self.traces[i]['plot_object']
            if not isinstance(plot_object, dict) or 'hist' not in plot_object:
                continue

            plot_object['cmap'] = cmap
            self._update_cmap(plot_object)

    def _get_transform(self, array):
        """
        pyqtgraph seems to only support uniform pixels in image plots.

        for a given setpoint array, extract the linear transform it implies
        if the setpoint data is *not* linear (or close to it), or if it's not
        uniform in any nested dimensions, issue a warning and return the
        default transform of 0, 1

        returns namedtuple TransformState(translate, scale, revisit)

        in pyqtgraph:
        translate means how many pixels to shift the image, away
            from the bottom or left edge being at zero on the axis
        scale means the data delta

        revisit is True if we just don't have enough info to scale yet,
        but we might later.
        """

        if array is None:
            return TransformState(0, 1, True)

        # do we have enough confidence in the setpoint data we've seen
        # so far that we don't have to repeat this as more data comes in?
        revisit = False

        # somewhat arbitrary - if the first 20% of the data or at least
        # 10 rows is uniform, assume it's uniform thereafter
        MINROWS = 10
        MINFRAC = 0.2

        # maximum setpoint deviation from linear to accept is 10% of a pixel
        MAXPX = 0.1

        if hasattr(array[0], '__len__'):
            # 2D array: check that all (non-empty) elements are congruent
            inner_len = max(len(row) for row in array)
            collapsed = np.array([np.nan] * inner_len)
            rows_before_trusted = max(MINROWS, len(array) * MINFRAC)
            for i, row in enumerate(array):
                for j, val in enumerate(row):
                    if np.isnan(val):
                        if i < rows_before_trusted:
                            revisit = True
                        continue
                    if np.isnan(collapsed[j]):
                        collapsed[j] = val
                    elif val != collapsed[j]:
                        warnings.warn(
                            'nonuniform nested setpoint array passed to '
                            'pyqtgraph. ignoring, using default scaling.')
                        return TransformState(0, 1, False)
        else:
            collapsed = array

        if np.isnan(collapsed).any():
            revisit = True

        indices_setpoints = list(zip(*((i, s) for i, s in enumerate(collapsed)
                                     if not np.isnan(s))))
        if not indices_setpoints:
            return TransformState(0, 1, revisit)

        indices, setpoints = indices_setpoints
        npts = len(indices)
        if npts == 1:
            indices = indices + (indices[0] + 1,)
            setpoints = setpoints + (setpoints[0] + 1,)

        i0 = indices[0]
        s0 = setpoints[0]
        total_di = indices[-1] - i0
        total_ds = setpoints[-1] - s0

        if total_ds == 0:
            warnings.warn('zero setpoint range passed to pyqtgraph. '
                          'ignoring, using default scaling.')
            return TransformState(0, 1, False)

        for i, s in zip(indices[1:-1], setpoints[1:-1]):
            icalc = i0 + (s - s0) * total_di / total_ds
            if np.abs(i - icalc) > MAXPX:
                warnings.warn('nonlinear setpoint array passed to pyqtgraph. '
                              'ignoring, using default scaling.')
                return TransformState(0, 1, False)

        scale = total_ds / total_di
        # extra 0.5 translation to get the first setpoint at the center of
        # the first pixel
        translate = s0 - (i0 + 0.5) * scale

        return TransformState(translate, scale, revisit)

    def _update_labels(self, subplot_object, config):
        """
        Updates x and y labels, by default tries to extract label from
        the DataArray objects located in the trace config. Custom labels
        can be specified the **kwargs "xlabel" and "ylabel". Custom units
        can be specified using the kwargs xunit, ylabel
        """
        for axletter, side in (('x', 'bottom'), ('y', 'left')):
            ax = subplot_object.getAxis(side)
            # danger: 🍝
            # find if any kwarg from plot.add in the base class
            # matches xlabel or ylabel, signaling a custom label
            if axletter+'label' in config and not ax._qcodes_label:
                label = config[axletter+'label']
            else:
                label = None

            # find if any kwarg from plot.add in the base class
            # matches xunit or yunit, signaling a custom unit
            if axletter+'unit' in config and not ax._qcodes_label:
                unit = config[axletter+'unit']
            else:
                unit = None

            #  find ( more hope to) unit and label from
            # the data array inside the config
            if axletter in config and not ax._qcodes_label:
                # now if we did not have any kwark gor label or unit
                # fallback to the data_array
                if unit is  None:
                    _, unit = self.get_label(config[axletter])
                if label is None:
                    label, _ = self.get_label(config[axletter])

            # pyqtgraph doesn't seem able to get labels, only set
            # so we'll store it in the axis object and hope the user
            # doesn't set it separately before adding all traces
            ax._qcodes_label = label
            ax._qcodes_unit = unit
            ax.setLabel(label, unit)

    def update_plot(self):
        for trace in self.traces:
            config = trace['config']
            plot_object = trace['plot_object']
            if 'z' in config:
                self._update_image(plot_object, config)
            else:
                plot_object.setData(*self._line_data(config['x'], config['y']))

    def _clean_array(self, array):
        """
        we can't send a DataArray to remote pyqtgraph for some reason,
        so send the plain numpy array
        """
        if hasattr(array, 'ndarray') and isinstance(array.ndarray, np.ndarray):
            return array.ndarray
        return array

    def _cmap(self, scale):
        if isinstance(scale, str):
            if scale in colorscales:
                values, colors = zip(*colorscales[scale])
            else:
                raise ValueError(scale + ' not found in colorscales')
        elif len(scale) == 2:
            values, colors = scale

        return self.rpg.ColorMap(values, colors)

    def _repr_png_(self):
        """
        Create a png representation of the current window.
        """
        image = self.win.grab()
        byte_array = self.rpg.QtCore.QByteArray()
        buffer = self.rpg.QtCore.QBuffer(byte_array)
        buffer.open(self.rpg.QtCore.QIODevice.ReadWrite)
        image.save(buffer, 'PNG')
        buffer.close()
        return bytes(byte_array._getValue())

    def save(self, filename=None):
        """
        Save current plot to filename, by default
        to the location corresponding to the default
        title.

        Args:
            filename (Optional[str]): Location of the file
        """
        default = "{}.png".format(self.get_default_title())
        filename = filename or default
        image = self.win.grab()
        image.save(filename, "PNG", 0)

    def setGeometry(self, x, y, w, h):
        """ Set geometry of the plotting window """
        self.win.setGeometry(x, y, w, h)

    def autorange(self, reset_colorbar: bool=False):
        """
        Auto range all limits in case they were changed during interactive
        plot. Reset colormap if changed and resize window to original size.
        Args:
            reset_colorbar: Should the limits and colorscale of the colorbar
                be reset. Off by default
        """
        for subplot in self.subplots:
            vBox = subplot.getViewBox()
            vBox.enableAutoRange(vBox.XYAxes)
        cmap = None
        # resize histogram
        for trace in self.traces:
            if 'plot_object' in trace.keys():
                if (isinstance(trace['plot_object'], dict) and
                            'hist' in trace['plot_object'].keys() and
                            reset_colorbar):
                    cmap = trace['plot_object']['cmap']
                    maxval = trace['config']['z'].max()
                    minval = trace['config']['z'].min()
                    trace['plot_object']['hist'].setLevels(minval, maxval)
                    trace['plot_object']['hist'].vb.autoRange()
        if cmap:
            self.set_cmap(cmap)
        # set window back to original size
        self.win.resize(*self._orig_fig_size)

    def fixUnitScaling(self, startranges: Optional[Dict[str, Dict[str, Union[float,int]]]]=None):
        """
        Disable SI rescaling if units are not standard units and limit
        ranges to data if known.

        Args:

            startranges: The plot can automatically infer the full ranges
                         array parameters. However it has no knowledge of the
                         ranges or regular parameters. You can explicitly pass
                         in the values here as a dict of the form
                         {'paramtername': {max: value, min:value}}
        """
        axismapping = {'x': 'bottom',
                       'y': 'left'}
        standardunits = self.standardunits
        for i, plot in enumerate(self.subplots):
            # make a dict mapping axis labels to axis positions
            for axis in ('x', 'y', 'z'):
                if self.traces[i]['config'].get(axis) is not None:
                    unit = getattr(self.traces[i]['config'][axis], 'unit', None)
                    if unit is not None and unit not in standardunits:
                        if axis in ('x', 'y'):
                            ax = plot.getAxis(axismapping[axis])
                        else:
                            # 2D measurement
                            # Then we should fetch the colorbar
                            ax = self.traces[i]['plot_object']['hist'].axis
                        ax.enableAutoSIPrefix(False)
                        # because updateAutoSIPrefix called from
                        # enableAutoSIPrefix doesnt actually take the
                        # value of the argument into account we have
                        # to manually replicate the update here
                        ax.autoSIPrefixScale = 1.0
                        ax.setLabel(unitPrefix='')
                        ax.picture = None
                        ax.update()

                    # set limits either from dataset or
                    setarr = getattr(self.traces[i]['config'][axis], 'ndarray', None)
                    arrmin = None
                    arrmax = None
<<<<<<< HEAD
                    if setarr and not np.all(np.isnan(setarr)):
=======
                    if setarr is not None and not np.all(np.isnan(setarr)):
>>>>>>> f1c01bd4
                        arrmax = setarr.max()
                        arrmin = setarr.min()
                    elif startranges is not None:
                        try:
                            paramname = self.traces[i]['config'][axis].full_name
                            arrmax = startranges[paramname]['max']
                            arrmin = startranges[paramname]['min']
                        except (IndexError, KeyError, AttributeError):
                            continue

                    if axis == 'x':
                        rangesetter = getattr(plot.getViewBox(), 'setXRange')
                    elif axis == 'y':
                        rangesetter = getattr(plot.getViewBox(), 'setYRange')
                    else:
                        rangesetter = None

                    if (rangesetter is not None
                        and arrmin is not None
                        and arrmax is not None):
                        rangesetter(arrmin, arrmax)
<|MERGE_RESOLUTION|>--- conflicted
+++ resolved
@@ -578,11 +578,7 @@
                     setarr = getattr(self.traces[i]['config'][axis], 'ndarray', None)
                     arrmin = None
                     arrmax = None
-<<<<<<< HEAD
-                    if setarr and not np.all(np.isnan(setarr)):
-=======
                     if setarr is not None and not np.all(np.isnan(setarr)):
->>>>>>> f1c01bd4
                         arrmax = setarr.max()
                         arrmin = setarr.min()
                     elif startranges is not None:
