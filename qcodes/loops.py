"""
Data acquisition loops.

The general scheme is:

1. create a (potentially nested) Loop, which defines the sweep setpoints and
delays

2. activate the loop (which changes it to an ActiveLoop object),
or omit this step to use the default measurement as given by the
Loop.set_measurement class method.

3. run it with the .run method, which creates a DataSet to hold the data,
and defines how and where to save the data.

Some examples:

- set default measurements for later Loop's to use

>>> Loop.set_measurement(param1, param2, param3)

- 1D sweep, using the default measurement set

>>> Loop(sweep_values, delay).run()

- 2D sweep, using the default measurement set sv1 is the outer loop, sv2 is the
  inner.

>>> Loop(sv1, delay1).loop(sv2, delay2).run()

- 1D sweep with specific measurements to take at each point

>>> Loop(sv, delay).each(param4, param5).run()

- Multidimensional sweep: 1D measurement of param6 on the outer loop, and the
  default measurements in a 2D loop

>>> Loop(sv1, delay).each(param6, Loop(sv2, delay)).run()

Supported commands to .set_measurement or .each are:

    - Parameter: anything with a .get method and .name or .names see
      parameter.py for options
    - ActiveLoop (or Loop, will be activated with default measurement)
    - Task: any callable that does not generate data
    - Wait: a delay
"""

from datetime import datetime
import logging
<<<<<<< HEAD
import multiprocessing as mp
=======
>>>>>>> 0035a77c
import time
import numpy as np

from qcodes.station import Station
from qcodes.data.data_set import new_data
from qcodes.data.data_array import DataArray
from qcodes.utils.helpers import wait_secs, full_class, tprint
from qcodes.utils.metadata import Metadatable

from .actions import (_actions_snapshot, Task, Wait, _Measure, _Nest,
                      BreakIf, _QcodesBreak)

<<<<<<< HEAD

log = logging.getLogger(__name__)
# Switches off multiprocessing by default, cant' be altered after module
USE_MP = config.core.legacy_mp
MP_NAME = 'Measurement'


def get_bg(return_first=False):
    """
    Find the active background measurement process, if any
    returns None otherwise.

    Todo:
        RuntimeError message is really hard to understand.
    Args:
        return_first(bool): if there are multiple loops running return the
                            first anyway.
    Raises:
        RuntimeError: if multiple loops are active and return_first is False.
    Returns:
        Union[loop, None]: active loop or none if no loops are active
    """
    processes = mp.active_children()
    loops = [p for p in processes if getattr(p, 'name', '') == MP_NAME]

    if len(loops) > 1 and not return_first:
        raise RuntimeError('Oops, multiple loops are running???')

    if loops:
        return loops[0]

    # if we got here, there shouldn't be a loop running. Make sure the
    # data manager, if there is one, agrees!
    _clear_data_manager()
    return None


def halt_bg(timeout=300, traceback=True):
    """
    Stop the active background measurement process, if any.

    Args:
        timeout (int): seconds to wait for a clean exit before forcibly
         terminating.

        traceback (bool):  whether to print a traceback at the point of
         interrupt, for debugging purposes.
    """
    loop = get_bg(return_first=True)
    if not loop:
        print('No loop running')
        return

    if traceback:
        signal_ = ActiveLoop.HALT_DEBUG
    else:
        signal_ = ActiveLoop.HALT

    loop.signal_queue.put(signal_)
    loop.join(timeout)

    if loop.is_alive():
        loop.terminate()
        loop.join(timeout/2)
        print('Background loop did not respond to halt signal, terminated')

    _clear_data_manager()


def _clear_data_manager():
    dm = get_data_manager(only_existing=True)
    if dm and dm.ask('get_measuring'):
        dm.ask('finalize_data')

# TODO(giulioungaretti) remove dead code
# def measure(*actions):
#     # measure has been moved into Station
#     # TODO - for all-at-once parameters we want to be able to
#     # store the output into a DataSet without making a Loop.
#     pass
=======

log = logging.getLogger(__name__)
>>>>>>> 0035a77c

def active_loop():
    return ActiveLoop.active_loop

class Loop(Metadatable):
    """
    The entry point for creating measurement loops

    Args:
        sweep_values: a SweepValues or compatible object describing what
            parameter to set in the loop and over what values
        delay: a number of seconds to wait after setting a value before
            continuing. 0 (default) means no waiting and no warnings. > 0
            means to wait, potentially filling the delay time with monitoring,
            and give an error if you wait longer than expected.
        progress_interval: should progress of the loop every x seconds. Default
            is None (no output)

    After creating a Loop, you attach ``action``\s to it, making an ``ActiveLoop``

    TODO:
        how? Maybe obvious but not specified! that you can ``.run()``,
        or you can ``.run()`` a ``Loop`` directly, in which
        case it takes the default ``action``\s from the default ``Station``

    ``actions`` are a sequence of things to do at each ``Loop`` step: they can be
    ``Parameter``\s to measure, ``Task``\s to do (any callable that does not yield
    data), ``Wait`` times, or other ``ActiveLoop``\s or ``Loop``\s to nest inside
    this one.
    """
    def __init__(self, sweep_values, delay=0, station=None,
                 progress_interval=None):
        super().__init__()
        if delay < 0:
            raise ValueError('delay must be > 0, not {}'.format(repr(delay)))

        self.sweep_values = sweep_values
        self.delay = delay
        self.station = station
        self.nested_loop = None
        self.actions = None
        self.then_actions = ()
        self.bg_task = None
        self.bg_final_task = None
        self.bg_min_delay = None
        self.progress_interval = progress_interval

    def loop(self, sweep_values, delay=0):
        """
        Nest another loop inside this one.

        Args:
            sweep_values ():
            delay (int):

        Examples:
            >>> Loop(sv1, d1).loop(sv2, d2).each(*a)

            is equivalent to:

            >>> Loop(sv1, d1).each(Loop(sv2, d2).each(*a))

        Returns: a new Loop object - the original is untouched
        """
        out = self._copy()

        if out.nested_loop:
            # nest this new loop inside the deepest level
            out.nested_loop = out.nested_loop.loop(sweep_values, delay)
        else:
            out.nested_loop = Loop(sweep_values, delay)

        return out

    def _copy(self):
        out = Loop(self.sweep_values, self.delay,
                   progress_interval=self.progress_interval)
        out.nested_loop = self.nested_loop
        out.then_actions = self.then_actions
        out.station = self.station
        return out

    def each(self, *actions):
        """
        Perform a set of actions at each setting of this loop.
        TODO(setting vs setpoints) ? better be verbose.

        Args:
            *actions (Any): actions to perform at each setting of the loop

        Each action can be:

        - a Parameter to measure
        - a Task to execute
        - a Wait
        - another Loop or ActiveLoop

        """
        actions = list(actions)

        # check for nested Loops, and activate them with default measurement
        for i, action in enumerate(actions):
            if isinstance(action, Loop):
                default = Station.default.default_measurement
                actions[i] = action.each(*default)

        self.validate_actions(*actions)

        if self.nested_loop:
            # recurse into the innermost loop and apply these actions there
            actions = [self.nested_loop.each(*actions)]

        return ActiveLoop(self.sweep_values, self.delay, *actions,
                          then_actions=self.then_actions, station=self.station,
                          progress_interval=self.progress_interval,
                          bg_task=self.bg_task, bg_final_task=self.bg_final_task, bg_min_delay=self.bg_min_delay)

    def with_bg_task(self, task, bg_final_task=None, min_delay=0.01):
        """
        Attaches a background task to this loop.

        Args:
            task: A callable object with no parameters. This object will be
                invoked periodically during the measurement loop.

            bg_final_task: A callable object with no parameters. This object will be
                invoked to clean up after or otherwise finish the background
                task work.

            min_delay (default 0.01): The minimum number of seconds to wait
                between task invocations.
                Note that if a task is doing a lot of processing it is recommended
                to increase min_delay.
                Note that the actual time between task invocations may be much
                longer than this, as the task is only run between passes
                through the loop.
        """
        return _attach_bg_task(self, task, bg_final_task, min_delay)

    @staticmethod
    def validate_actions(*actions):
        """
        Whitelist acceptable actions, so we can give nice error messages
        if an action is not recognized
        """
        for action in actions:
            if isinstance(action, (Task, Wait, BreakIf, ActiveLoop)):
                continue
            if hasattr(action, 'get') and (hasattr(action, 'name') or
                                           hasattr(action, 'names')):
                continue
            raise TypeError('Unrecognized action:', action,
                            'Allowed actions are: objects (parameters) with '
                            'a `get` method and `name` or `names` attribute, '
                            'and `Task`, `Wait`, `BreakIf`, and `ActiveLoop` '
                            'objects. `Loop` objects are OK too, except in '
                            'Station default measurements.')

    def run(self, *args, **kwargs):
        """
        shortcut to run a loop with the default measurement set
        stored by Station.set_measurement
        """
        default = Station.default.default_measurement
        return self.each(*default).run(*args, **kwargs)

    def run_temp(self, *args, **kwargs):
        """
        shortcut to run a loop in the foreground as a temporary dataset
        using the default measurement set
        """
        return self.run(*args, quiet=True, location=False, **kwargs)

    def then(self, *actions, overwrite=False):
        """
        Attach actions to be performed after the loop completes.

        These can only be *Task* and *Wait* actions, as they may not generate
        any data.

        returns a new Loop object - the original is untouched

        This is more naturally done to an ActiveLoop (ie after .each())
        and can also be done there, but it's allowed at this stage too so that
        you can define final actions and share them among several *Loop*\s that
        have different loop actions, or attach final actions to a Loop run

        TODO:
            examples of this ? with default actions.

        Args:
            \*actions: *Task* and *Wait* objects to execute in order

            overwrite: (default False) whether subsequent .then() calls (including
                calls in an ActiveLoop after .then() has already been called on
                the Loop) will add to each other or overwrite the earlier ones.
        Returns:
            a new Loop object - the original is untouched
        """
        return _attach_then_actions(self._copy(), actions, overwrite)

    def snapshot_base(self, update=False):
        """
        State of the loop as a JSON-compatible dict.

        Args:
            update (bool): If True, update the state by querying the underlying
             sweep_values and actions. If False, just use the latest values in
             memory.

        Returns:
            dict: base snapshot
        """
        return {
            '__class__': full_class(self),
            'sweep_values': self.sweep_values.snapshot(update=update),
            'delay': self.delay,
            'then_actions': _actions_snapshot(self.then_actions, update)
        }


def _attach_then_actions(loop, actions, overwrite):
    """Inner code for both Loop.then and ActiveLoop.then."""
    for action in actions:
        if not isinstance(action, (Task, Wait)):
            raise TypeError('Unrecognized action:', action,
                            '.then() allows only `Task` and `Wait` '
                            'actions.')

    if overwrite:
        loop.then_actions = actions
    else:
        loop.then_actions = loop.then_actions + actions

    return loop


def _attach_bg_task(loop, task, bg_final_task, min_delay):
    """Inner code for both Loop and ActiveLoop.bg_task"""
    if loop.bg_task is None:
        loop.bg_task = task
        loop.bg_min_delay = min_delay
    else:
        raise RuntimeError('Only one background task is allowed per loop')

    if bg_final_task:
        loop.bg_final_task = bg_final_task

    return loop


class ActiveLoop(Metadatable):
    """
    Created by attaching actions to a *Loop*, this is the object that actually
    runs a measurement loop. An *ActiveLoop* can no longer be nested, only run,
    or used as an action inside another `Loop` which will run the whole thing.

    The *ActiveLoop* determines what *DataArray*\s it will need to hold the data
    it collects, and it creates a *DataSet* holding these *DataArray*\s
    """

    active_loop = None

    def __init__(self, sweep_values, delay, *actions, then_actions=(),
                 station=None, progress_interval=None, bg_task=None,
                 bg_final_task=None, bg_min_delay=None):
        super().__init__()
        self.sweep_values = sweep_values
        self.delay = delay
        self.actions = list(actions)
        self.progress_interval = progress_interval
        self.then_actions = then_actions
        self.station = station
        self.bg_task = bg_task
        self.bg_final_task = bg_final_task
        self.bg_min_delay = bg_min_delay
        self.data_set = None

        # if the first action is another loop, it changes how delays
        # happen - the outer delay happens *after* the inner var gets
        # set to its initial value
        self._nest_first = hasattr(actions[0], 'containers')

    def then(self, *actions, overwrite=False):
        """
        Attach actions to be performed after the loop completes.

        These can only be `Task` and `Wait` actions, as they may not generate
        any data.

        returns a new ActiveLoop object - the original is untouched

        \*actions: `Task` and `Wait` objects to execute in order

        Args:
            overwrite: (default False) whether subsequent .then() calls (including
                calls in an ActiveLoop after .then() has already been called on
                the Loop) will add to each other or overwrite the earlier ones.
        """
        loop = ActiveLoop(self.sweep_values, self.delay, *self.actions,
                          then_actions=self.then_actions, station=self.station)
        return _attach_then_actions(loop, actions, overwrite)

    def with_bg_task(self, task, bg_final_task=None, min_delay=0.01):
        """
        Attaches a background task to this loop.

        Args:
            task: A callable object with no parameters. This object will be
                invoked periodically during the measurement loop.

            bg_final_task: A callable object with no parameters. This object will be
                invoked to clean up after or otherwise finish the background
                task work.

            min_delay (default 1): The minimum number of seconds to wait
                between task invocations. Note that the actual time between
                task invocations may be much longer than this, as the task is
                only run between passes through the loop.
        """
        return _attach_bg_task(self, task, bg_final_task, min_delay)

    def snapshot_base(self, update=False):
        """Snapshot of this ActiveLoop's definition."""
        return {
            '__class__': full_class(self),
            'sweep_values': self.sweep_values.snapshot(update=update),
            'delay': self.delay,
            'actions': _actions_snapshot(self.actions, update),
            'then_actions': _actions_snapshot(self.then_actions, update)
        }

    def containers(self):
        """
        Finds the data arrays that will be created by the actions in this
        loop, and nests them inside this level of the loop.

        Recursively calls `.containers` on any enclosed actions.
        """
        loop_size = len(self.sweep_values)
        data_arrays = []
        loop_array = DataArray(parameter=self.sweep_values.parameter,
                               is_setpoint=True)
        loop_array.nest(size=loop_size)

        data_arrays = [loop_array]
        # hack set_data into actions
        new_actions = self.actions[:]
        if hasattr(self.sweep_values, "parameters"):
            for parameter in self.sweep_values.parameters:
                new_actions.append(parameter)

        for i, action in enumerate(new_actions):
            if hasattr(action, 'containers'):
                action_arrays = action.containers()

            elif hasattr(action, 'get'):
                # this action is a parameter to measure
                # note that this supports lists (separate output arrays)
                # and arrays (nested in one/each output array) of return values
                action_arrays = self._parameter_arrays(action)

            else:
                # this *is* covered but the report misses it because Python
                # optimizes it away. See:
                # https://bitbucket.org/ned/coveragepy/issues/198
                continue  # pragma: no cover

            for array in action_arrays:
                array.nest(size=loop_size, action_index=i,
                           set_array=loop_array)
            data_arrays.extend(action_arrays)

        return data_arrays

    def _parameter_arrays(self, action):
        out = []

        # first massage all the input parameters to the general multi-name form
        if hasattr(action, 'names'):
            names = action.names
            full_names = action.full_names
            labels = getattr(action, 'labels', names)
            if len(labels) != len(names):
                raise ValueError('must have equal number of names and labels')
            action_indices = tuple((i,) for i in range(len(names)))
        elif hasattr(action, 'name'):
            names = (action.name,)
            full_names = (action.full_name,)
            labels = (getattr(action, 'label', action.name),)
            action_indices = ((),)
        else:
            raise ValueError('a gettable parameter must have .name or .names')
        if hasattr(action, 'names') and hasattr(action, 'units'):
            units = action.units
        elif hasattr(action, 'unit'):
            units = (action.unit,)
        else:
            units = tuple(['']*len(names))
        num_arrays = len(names)
        shapes = getattr(action, 'shapes', None)
        sp_vals = getattr(action, 'setpoints', None)
        sp_names = getattr(action, 'setpoint_names', None)
        sp_labels = getattr(action, 'setpoint_labels', None)
        sp_units = getattr(action, 'setpoint_units', None)

        if shapes is None:
            shapes = (getattr(action, 'shape', ()),) * num_arrays
            sp_vals = (sp_vals,) * num_arrays
            sp_names = (sp_names,) * num_arrays
            sp_labels = (sp_labels,) * num_arrays
            sp_units = (sp_units,) * num_arrays
        else:
            sp_blank = (None,) * num_arrays
            # _fill_blank both supplies defaults and tests length
            # if values are supplied (for shapes it ONLY tests length)
            shapes = self._fill_blank(shapes, sp_blank)
            sp_vals = self._fill_blank(sp_vals, sp_blank)
            sp_names = self._fill_blank(sp_names, sp_blank)
            sp_labels = self._fill_blank(sp_labels, sp_blank)
            sp_units = self._fill_blank(sp_units, sp_blank)

        # now loop through these all, to make the DataArrays
        # record which setpoint arrays we've made, so we don't duplicate
        all_setpoints = {}
        for name, full_name, label, unit, shape, i, sp_vi, sp_ni, sp_li, sp_ui in zip(
                names, full_names, labels, units, shapes, action_indices,
                sp_vals, sp_names, sp_labels, sp_units):

            if shape is None or shape == ():
                shape, sp_vi, sp_ni, sp_li, sp_ui= (), (), (), (), ()
            else:
                sp_blank = (None,) * len(shape)
                sp_vi = self._fill_blank(sp_vi, sp_blank)
                sp_ni = self._fill_blank(sp_ni, sp_blank)
                sp_li = self._fill_blank(sp_li, sp_blank)
                sp_ui = self._fill_blank(sp_ui, sp_blank)

            setpoints = ()
            # loop through dimensions of shape to make the setpoint arrays
            for j, (vij, nij, lij, uij) in enumerate(zip(sp_vi, sp_ni, sp_li, sp_ui)):
                sp_def = (shape[: 1 + j], j, setpoints, vij, nij, lij, uij)
                if sp_def not in all_setpoints:
                    all_setpoints[sp_def] = self._make_setpoint_array(*sp_def)
                    out.append(all_setpoints[sp_def])
                setpoints = setpoints + (all_setpoints[sp_def],)

            # finally, make the output data array with these setpoints
            out.append(DataArray(name=name, full_name=full_name, label=label,
                                 shape=shape, action_indices=i, unit=unit,
                                 set_arrays=setpoints, parameter=action))

        return out

    def _fill_blank(self, inputs, blanks):
        if inputs is None:
            return blanks
        elif len(inputs) == len(blanks):
            return inputs
        else:
            raise ValueError('Wrong number of inputs supplied')

    def _make_setpoint_array(self, shape, i, prev_setpoints, vals, name,
                             label, unit):
        if vals is None:
            vals = self._default_setpoints(shape)
        elif isinstance(vals, DataArray):
            # can't simply use the DataArray, even though that's
            # what we're going to return here, because it will
            # get nested (don't want to alter the original)
            # DataArrays do have the advantage though of already including
            # name and label, so take these if they exist
            if vals.name is not None:
                name = vals.name
            if vals.label is not None:
                label = vals.label

            # extract a copy of the numpy array
            vals = np.array(vals.ndarray)
        else:
            # turn any sequence into a (new) numpy array
            vals = np.array(vals)

        if vals.shape != shape:
            raise ValueError('nth setpoint array should have shape matching '
                             'the first n dimensions of shape.')

        if name is None:
            name = 'index{}'.format(i)

        return DataArray(name=name, label=label, set_arrays=prev_setpoints,
                         shape=shape, preset_data=vals, unit=unit, is_setpoint=True)

    def _default_setpoints(self, shape):
        if len(shape) == 1:
            return np.arange(0, shape[0], 1)

        sp = np.ndarray(shape)
        sp_inner = self._default_setpoints(shape[1:])
        for i in range(len(sp)):
            sp[i] = sp_inner

        return sp

    def set_common_attrs(self, data_set, use_threads):
        """
        set a couple of common attributes that the main and nested loops
        all need to have:
        - the DataSet collecting all our measurements
        - a queue for communicating with the main process
        """
        self.data_set = data_set
        self.use_threads = use_threads
        for action in self.actions:
            if hasattr(action, 'set_common_attrs'):
                action.set_common_attrs(data_set, use_threads)

    def get_data_set(self, *args, **kwargs):
        """
        Return the data set for this loop.

        If no data set has been created yet, a new one will be created and
        returned. Note that all arguments can only be provided when the
        `DataSet` is first created; giving these during `run` when
        `get_data_set` has already been called on its own is an error.

        Args:
            data_manager: a DataManager instance (omit to use default,
                False to store locally)

        kwargs are passed along to data_set.new_data. The key ones are:

        Args:
            location: the location of the DataSet, a string whose meaning
                depends on formatter and io, or False to only keep in memory.
                May be a callable to provide automatic locations. If omitted, will
                use the default DataSet.location_provider
            name: if location is default or another provider function, name is
                a string to add to location to make it more readable/meaningful
                to users
            formatter: knows how to read and write the file format
                default can be set in DataSet.default_formatter
            io: knows how to connect to the storage (disk vs cloud etc)
            write_period: how often to save to storage during the loop.
                default 5 sec, use None to write only at the end

        returns:
            a DataSet object that we can use to plot
        """
        if self.data_set is None:
<<<<<<< HEAD
            if data_manager is False:
                data_mode = DataMode.LOCAL
            else:
                # warnings.warn("Multiprocessing is in beta, use at own risk",
                #               UserWarning)
                data_mode = DataMode.PUSH_TO_SERVER

            data_set = new_data(arrays=self.containers(), mode=data_mode,
                                data_manager=data_manager, *args, **kwargs)

=======
            data_set = new_data(arrays=self.containers(), *args, **kwargs)
>>>>>>> 0035a77c
            self.data_set = data_set

        else:
            has_args = len(kwargs) or len(args)
            if has_args:
                raise RuntimeError(
                    'The DataSet for this loop already exists. '
                    'You can only provide DataSet attributes, such as '
                    'data_manager, location, name, formatter, io, '
                    'write_period, when the DataSet is first created.')

        return self.data_set

    def run_temp(self, **kwargs):
        """
        wrapper to run this loop in the foreground as a temporary data set,
        especially for use in composite parameters that need to run a Loop
        as part of their get method
        """
        return self.run(quiet=True, location=False, **kwargs)

<<<<<<< HEAD
    def run(self, background=USE_MP, use_threads=False, quiet=False,
            data_manager=USE_MP, station=None, progress_interval=False,
            set_active=True, *args, **kwargs):
=======
    def run(self, use_threads=False, quiet=False, station=None,
            progress_interval=False, *args, **kwargs):
>>>>>>> 0035a77c
        """
        Execute this loop.

        Args:
<<<<<<< HEAD
            background: (default False) run this sweep in a separate process
                so we can have live plotting and other analysis in the main process
=======
>>>>>>> 0035a77c
            use_threads: (default False): whenever there are multiple `get` calls
                back-to-back, execute them in separate threads so they run in
                parallel (as long as they don't block each other)
            quiet: (default False): set True to not print anything except errors
            station: a Station instance for snapshots (omit to use a previously
                provided Station, or the default Station)
            progress_interval (default None): show progress of the loop every x
                seconds. If provided here, will override any interval provided
                with the Loop definition

        kwargs are passed along to data_set.new_data. These can only be
        provided when the `DataSet` is first created; giving these during `run`
        when `get_data_set` has already been called on its own is an error.
        The key ones are:

        Args:
            location: the location of the DataSet, a string whose meaning
                depends on formatter and io, or False to only keep in memory.
                May be a callable to provide automatic locations. If omitted, will
                use the default DataSet.location_provider
            name: if location is default or another provider function, name is
                a string to add to location to make it more readable/meaningful
                to users
            formatter: knows how to read and write the file format
                default can be set in DataSet.default_formatter
            io: knows how to connect to the storage (disk vs cloud etc)
                write_period: how often to save to storage during the loop.
                default 5 sec, use None to write only at the end


        returns:
            a DataSet object that we can use to plot
        """
        if progress_interval is not False:
            self.progress_interval = progress_interval

        data_set = self.get_data_set(*args, **kwargs)

        self.set_common_attrs(data_set=data_set, use_threads=use_threads)

        station = station or self.station or Station.default
        if station:
            data_set.add_metadata({'station': station.snapshot()})

        # information about the loop definition is in its snapshot
        data_set.add_metadata({'loop': self.snapshot()})
        # then add information about how and when it was run
        ts = datetime.now().strftime('%Y-%m-%d %H:%M:%S')
        data_set.add_metadata({'loop': {
            'ts_start': ts,
            'use_threads': use_threads,
        }})

        data_set.save_metadata()

        try:
<<<<<<< HEAD
            if background:
                # warnings.warn("Multiprocessing is in beta, use at own risk",
                #               UserWarning)
                p = QcodesProcess(target=self._run_wrapper, name=MP_NAME)
                p.is_sweep = True
                p.signal_queue = self.signal_queue
                p.start()
                self.process = p

                # now that the data_set we created has been put in the loop
                # process, this copy turns into a reader
                # if you're not using a DataManager, it just stays local
                # and sync() reads from disk
                if self.data_set.mode == DataMode.PUSH_TO_SERVER:
                    self.data_set.mode = DataMode.PULL_FROM_SERVER
                self.data_set.sync()
            else:
                if hasattr(self, 'process'):
                    # in case this ActiveLoop was run before in the background
                    del self.process

                self._run_wrapper(set_active=set_active)

                if self.data_set.mode != DataMode.LOCAL:
                    self.data_set.sync()

=======
            self._run_wrapper()
>>>>>>> 0035a77c
            ds = self.data_set
        finally:

            if not quiet:
                print(repr(self.data_set))
                print(datetime.now().strftime('started at %Y-%m-%d %H:%M:%S'))

            # After normal loop execution we clear the data_set so we can run
            # again. But also if something went wrong during the loop execution
            # we want to clear the data_set attribute so we don't try to reuse
            # this one later.
            self.data_set = None

        return ds

    def _compile_actions(self, actions, action_indices=()):
        callables = []
        measurement_group = []
        for i, action in enumerate(actions):
            new_action_indices = action_indices + (i,)
            if hasattr(action, 'get'):
                measurement_group.append((action, new_action_indices))
                continue
            elif measurement_group:
                callables.append(_Measure(measurement_group, self.data_set,
                                          self.use_threads))
                measurement_group[:] = []

            callables.append(self._compile_one(action, new_action_indices))

        if measurement_group:
            callables.append(_Measure(measurement_group, self.data_set,
                                      self.use_threads))
            measurement_group[:] = []

        return callables

    def _compile_one(self, action, new_action_indices):
        if isinstance(action, Wait):
            return Task(self._wait, action.delay)
        elif isinstance(action, ActiveLoop):
            return _Nest(action, new_action_indices)
        else:
            return action

<<<<<<< HEAD
    def _run_wrapper(self, set_active=True, *args, **kwargs):
        try:
            if set_active:
                print('setting active')
                ActiveLoop.active_loop = self
            self._run_loop(*args, **kwargs)
        except _QuietInterrupt:
            pass
        finally:
            if set_active:
                print('deactivating')
                ActiveLoop.active_loop = None
            if hasattr(self, 'data_set'):
                # somehow this does not show up in the data_set returned by
                # run(), but it is saved to the metadata
                ts = datetime.now().strftime('%Y-%m-%d %H:%M:%S')
                self.data_set.add_metadata({'loop': {'ts_end': ts}})
                self.data_set.finalize()
=======
    def _run_wrapper(self, *args, **kwargs):
        # try:
        self._run_loop(*args, **kwargs)
        # finally:
        if hasattr(self, 'data_set'):
            # TODO (giulioungaretti) WTF?
            # somehow this does not show up in the data_set returned by
            # run(), but it is saved to the metadata
            ts = datetime.now().strftime('%Y-%m-%d %H:%M:%S')
            self.data_set.add_metadata({'loop': {'ts_end': ts}})
            self.data_set.finalize()
>>>>>>> 0035a77c

    def _run_loop(self, first_delay=0, action_indices=(),
                  loop_indices=(), current_values=(),
                  **ignore_kwargs):
        """
        the routine that actually executes the loop, and can be called
        from one loop to execute a nested loop

        first_delay: any delay carried over from an outer loop
        action_indices: where we are in any outer loop action arrays
        loop_indices: setpoint indices in any outer loops
        current_values: setpoint values in any outer loops
        signal_queue: queue to communicate with main process directly
        ignore_kwargs: for compatibility with other loop tasks
        """

        # at the beginning of the loop, the time to wait after setting
        # the loop parameter may be increased if an outer loop requested longer
        delay = max(self.delay, first_delay)

        callables = self._compile_actions(self.actions, action_indices)

        t0 = time.time()
        last_task = t0
        imax = len(self.sweep_values)

        self.last_task_failed = False

        for i, value in enumerate(self.sweep_values):
            if self.progress_interval is not None:
                tprint('loop %s: %d/%d (%.1f [s])' % (
                    self.sweep_values.name, i, imax, time.time() - t0),
                    dt=self.progress_interval, tag='outerloop')

            set_val = self.sweep_values.set(value)

            new_indices = loop_indices + (i,)
            new_values = current_values + (value,)
            data_to_store = {}

            if hasattr(self.sweep_values, "parameters"):
                set_name = self.data_set.action_id_map[action_indices]
                if hasattr(self.sweep_values, 'aggregate'):
                    value = self.sweep_values.aggregate(*set_val)
                self.data_set.store(new_indices, {set_name: value})
                for j, val in enumerate(set_val):
                    set_index = action_indices + (j+1, )
                    set_name = (self.data_set.action_id_map[set_index])
                    data_to_store[set_name] = val
            else:
                set_name = self.data_set.action_id_map[action_indices]
                data_to_store[set_name] = value

            self.data_set.store(new_indices, data_to_store)

            if not self._nest_first:
                # only wait the delay time if an inner loop will not inherit it
                self._wait(delay)

            try:
                for f in callables:
                    f(first_delay=delay,
                      loop_indices=new_indices,
                      current_values=new_values)

                    # after the first action, no delay is inherited
                    delay = 0
            except _QcodesBreak:
                break

            # after the first setpoint, delay reverts to the loop delay
            delay = self.delay

            # now check for a background task and execute it if it's
            # been long enough since the last time
            # don't let exceptions in the background task interrupt
            # the loop
            # if the background task fails twice consecutively, stop
            # executing it
            if self.bg_task is not None:
                t = time.time()
                if t - last_task >= self.bg_min_delay:
                    try:
                        self.bg_task()
                    except Exception:
                        if self.last_task_failed:
                            self.bg_task = None
                        self.last_task_failed = True
                        log.exception("Failed to execute bg task")
<<<<<<< HEAD

                    last_task = t

        if self.progress_interval is not None:
            # final progress note: set dt=-1 so it *always* prints
            tprint('loop %s DONE: %d/%d (%.1f [s])' % (

                   self.sweep_values.name, i + 1, imax, time.time() - t0),
                   dt=-1, tag='outerloop')
=======

                    last_task = t
>>>>>>> 0035a77c

        # run the background task one last time to catch the last setpoint(s)
        if self.bg_task is not None:
            self.bg_task()

        # the loop is finished - run the .then actions
        for f in self._compile_actions(self.then_actions, ()):
            f()

        # run the bg_final_task from the bg_task:
        if self.bg_final_task is not None:
            self.bg_final_task()

    def _wait(self, delay):
        if delay:
            finish_clock = time.perf_counter() + delay
            t = wait_secs(finish_clock)
            time.sleep(t)<|MERGE_RESOLUTION|>--- conflicted
+++ resolved
@@ -48,10 +48,6 @@
 
 from datetime import datetime
 import logging
-<<<<<<< HEAD
-import multiprocessing as mp
-=======
->>>>>>> 0035a77c
 import time
 import numpy as np
 
@@ -64,91 +60,8 @@
 from .actions import (_actions_snapshot, Task, Wait, _Measure, _Nest,
                       BreakIf, _QcodesBreak)
 
-<<<<<<< HEAD
 
 log = logging.getLogger(__name__)
-# Switches off multiprocessing by default, cant' be altered after module
-USE_MP = config.core.legacy_mp
-MP_NAME = 'Measurement'
-
-
-def get_bg(return_first=False):
-    """
-    Find the active background measurement process, if any
-    returns None otherwise.
-
-    Todo:
-        RuntimeError message is really hard to understand.
-    Args:
-        return_first(bool): if there are multiple loops running return the
-                            first anyway.
-    Raises:
-        RuntimeError: if multiple loops are active and return_first is False.
-    Returns:
-        Union[loop, None]: active loop or none if no loops are active
-    """
-    processes = mp.active_children()
-    loops = [p for p in processes if getattr(p, 'name', '') == MP_NAME]
-
-    if len(loops) > 1 and not return_first:
-        raise RuntimeError('Oops, multiple loops are running???')
-
-    if loops:
-        return loops[0]
-
-    # if we got here, there shouldn't be a loop running. Make sure the
-    # data manager, if there is one, agrees!
-    _clear_data_manager()
-    return None
-
-
-def halt_bg(timeout=300, traceback=True):
-    """
-    Stop the active background measurement process, if any.
-
-    Args:
-        timeout (int): seconds to wait for a clean exit before forcibly
-         terminating.
-
-        traceback (bool):  whether to print a traceback at the point of
-         interrupt, for debugging purposes.
-    """
-    loop = get_bg(return_first=True)
-    if not loop:
-        print('No loop running')
-        return
-
-    if traceback:
-        signal_ = ActiveLoop.HALT_DEBUG
-    else:
-        signal_ = ActiveLoop.HALT
-
-    loop.signal_queue.put(signal_)
-    loop.join(timeout)
-
-    if loop.is_alive():
-        loop.terminate()
-        loop.join(timeout/2)
-        print('Background loop did not respond to halt signal, terminated')
-
-    _clear_data_manager()
-
-
-def _clear_data_manager():
-    dm = get_data_manager(only_existing=True)
-    if dm and dm.ask('get_measuring'):
-        dm.ask('finalize_data')
-
-# TODO(giulioungaretti) remove dead code
-# def measure(*actions):
-#     # measure has been moved into Station
-#     # TODO - for all-at-once parameters we want to be able to
-#     # store the output into a DataSet without making a Loop.
-#     pass
-=======
-
-log = logging.getLogger(__name__)
->>>>>>> 0035a77c
 
 def active_loop():
     return ActiveLoop.active_loop
@@ -699,20 +612,7 @@
             a DataSet object that we can use to plot
         """
         if self.data_set is None:
-<<<<<<< HEAD
-            if data_manager is False:
-                data_mode = DataMode.LOCAL
-            else:
-                # warnings.warn("Multiprocessing is in beta, use at own risk",
-                #               UserWarning)
-                data_mode = DataMode.PUSH_TO_SERVER
-
-            data_set = new_data(arrays=self.containers(), mode=data_mode,
-                                data_manager=data_manager, *args, **kwargs)
-
-=======
             data_set = new_data(arrays=self.containers(), *args, **kwargs)
->>>>>>> 0035a77c
             self.data_set = data_set
 
         else:
@@ -734,23 +634,12 @@
         """
         return self.run(quiet=True, location=False, **kwargs)
 
-<<<<<<< HEAD
-    def run(self, background=USE_MP, use_threads=False, quiet=False,
-            data_manager=USE_MP, station=None, progress_interval=False,
-            set_active=True, *args, **kwargs):
-=======
     def run(self, use_threads=False, quiet=False, station=None,
-            progress_interval=False, *args, **kwargs):
->>>>>>> 0035a77c
+            progress_interval=False, set_active=True, *args, **kwargs):
         """
         Execute this loop.
 
         Args:
-<<<<<<< HEAD
-            background: (default False) run this sweep in a separate process
-                so we can have live plotting and other analysis in the main process
-=======
->>>>>>> 0035a77c
             use_threads: (default False): whenever there are multiple `get` calls
                 back-to-back, execute them in separate threads so they run in
                 parallel (as long as they don't block each other)
@@ -807,36 +696,7 @@
         data_set.save_metadata()
 
         try:
-<<<<<<< HEAD
-            if background:
-                # warnings.warn("Multiprocessing is in beta, use at own risk",
-                #               UserWarning)
-                p = QcodesProcess(target=self._run_wrapper, name=MP_NAME)
-                p.is_sweep = True
-                p.signal_queue = self.signal_queue
-                p.start()
-                self.process = p
-
-                # now that the data_set we created has been put in the loop
-                # process, this copy turns into a reader
-                # if you're not using a DataManager, it just stays local
-                # and sync() reads from disk
-                if self.data_set.mode == DataMode.PUSH_TO_SERVER:
-                    self.data_set.mode = DataMode.PULL_FROM_SERVER
-                self.data_set.sync()
-            else:
-                if hasattr(self, 'process'):
-                    # in case this ActiveLoop was run before in the background
-                    del self.process
-
-                self._run_wrapper(set_active=set_active)
-
-                if self.data_set.mode != DataMode.LOCAL:
-                    self.data_set.sync()
-
-=======
             self._run_wrapper()
->>>>>>> 0035a77c
             ds = self.data_set
         finally:
 
@@ -882,30 +742,16 @@
         else:
             return action
 
-<<<<<<< HEAD
     def _run_wrapper(self, set_active=True, *args, **kwargs):
-        try:
-            if set_active:
-                print('setting active')
-                ActiveLoop.active_loop = self
-            self._run_loop(*args, **kwargs)
-        except _QuietInterrupt:
-            pass
-        finally:
-            if set_active:
-                print('deactivating')
-                ActiveLoop.active_loop = None
-            if hasattr(self, 'data_set'):
-                # somehow this does not show up in the data_set returned by
-                # run(), but it is saved to the metadata
-                ts = datetime.now().strftime('%Y-%m-%d %H:%M:%S')
-                self.data_set.add_metadata({'loop': {'ts_end': ts}})
-                self.data_set.finalize()
-=======
-    def _run_wrapper(self, *args, **kwargs):
         # try:
+        if set_active:
+            print('setting active')
+            ActiveLoop.active_loop = self
         self._run_loop(*args, **kwargs)
         # finally:
+        if set_active:
+            print('deactivating')
+            ActiveLoop.active_loop = None
         if hasattr(self, 'data_set'):
             # TODO (giulioungaretti) WTF?
             # somehow this does not show up in the data_set returned by
@@ -913,7 +759,6 @@
             ts = datetime.now().strftime('%Y-%m-%d %H:%M:%S')
             self.data_set.add_metadata({'loop': {'ts_end': ts}})
             self.data_set.finalize()
->>>>>>> 0035a77c
 
     def _run_loop(self, first_delay=0, action_indices=(),
                   loop_indices=(), current_values=(),
@@ -1003,20 +848,8 @@
                             self.bg_task = None
                         self.last_task_failed = True
                         log.exception("Failed to execute bg task")
-<<<<<<< HEAD
 
                     last_task = t
-
-        if self.progress_interval is not None:
-            # final progress note: set dt=-1 so it *always* prints
-            tprint('loop %s DONE: %d/%d (%.1f [s])' % (
-
-                   self.sweep_values.name, i + 1, imax, time.time() - t0),
-                   dt=-1, tag='outerloop')
-=======
-
-                    last_task = t
->>>>>>> 0035a77c
 
         # run the background task one last time to catch the last setpoint(s)
         if self.bg_task is not None:
