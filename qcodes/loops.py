"""
Data acquisition loops.

The general scheme is:

1. create a (potentially nested) Loop, which defines the sweep setpoints and
delays

2. activate the loop (which changes it to an ActiveLoop object),
or omit this step to use the default measurement as given by the
Loop.set_measurement class method.

3. run it with the .run method, which creates a DataSet to hold the data,
and defines how and where to save the data.

Some examples:

- set default measurements for later Loop's to use

>>> Loop.set_measurement(param1, param2, param3)

- 1D sweep, using the default measurement set

>>> Loop(sweep_values, delay).run()

- 2D sweep, using the default measurement set sv1 is the outer loop, sv2 is the
  inner.

>>> Loop(sv1, delay1).loop(sv2, delay2).run()

- 1D sweep with specific measurements to take at each point

>>> Loop(sv, delay).each(param4, param5).run()

- Multidimensional sweep: 1D measurement of param6 on the outer loop, and the
  default measurements in a 2D loop

>>> Loop(sv1, delay).each(param6, Loop(sv2, delay)).run()

Supported commands to .set_measurement or .each are:

    - Parameter: anything with a .get method and .name or .names see
      parameter.py for options
    - ActiveLoop (or Loop, will be activated with default measurement)
    - Task: any callable that does not generate data
    - Wait: a delay
"""

from datetime import datetime
import logging
import time
import numpy as np
import threading

from qcodes.station import Station
from qcodes.data.data_set import new_data
from qcodes.data.data_array import DataArray
from qcodes.utils.helpers import wait_secs, full_class, tprint
from qcodes.utils.threading import KillableThread
from qcodes.utils.metadata import Metadatable
from qcodes.plots.qcmatplotlib import MatPlot

from .actions import (_actions_snapshot, Task, Wait, _Measure, _Nest,
                      BreakIf, _QcodesBreak)


log = logging.getLogger(__name__)


def active_loop():
    return ActiveLoop.active_loop


def active_data_set():
    loop = active_loop()
    if loop is not None and loop.data_set is not None:
        return loop.data_set
    else:
        return None


class Loop(Metadatable):
    """
    The entry point for creating measurement loops

    Args:
        sweep_values: a SweepValues or compatible object describing what
            parameter to set in the loop and over what values
        delay: a number of seconds to wait after setting a value before
            continuing. 0 (default) means no waiting and no warnings. > 0
            means to wait, potentially filling the delay time with monitoring,
            and give an error if you wait longer than expected.
        progress_interval: should progress of the loop every x seconds. Default
            is None (no output)

    After creating a Loop, you attach ``action``\s to it, making an ``ActiveLoop``

    TODO:
        how? Maybe obvious but not specified! that you can ``.run()``,
        or you can ``.run()`` a ``Loop`` directly, in which
        case it takes the default ``action``\s from the default ``Station``

    ``actions`` are a sequence of things to do at each ``Loop`` step: they can be
    ``Parameter``\s to measure, ``Task``\s to do (any callable that does not yield
    data), ``Wait`` times, or other ``ActiveLoop``\s or ``Loop``\s to nest inside
    this one.
    """
    def __init__(self, sweep_values, delay=0, station=None,
                 progress_interval=None):
        super().__init__()
        if delay < 0:
            raise ValueError('delay must be > 0, not {}'.format(repr(delay)))

        self.sweep_values = sweep_values
        self.delay = delay
        self.station = station
        self.nested_loop = None
        self.actions = None
        self.then_actions = ()
        self.bg_task = None
        self.bg_final_task = None
        self.bg_min_delay = None
        self.progress_interval = progress_interval

    def __getitem__(self, item):
        """
        Retrieves action with index `item`
        Args:
            item: actions index

        Returns:
            loop.actions[item]
        """
        return self.actions[item]

    def loop(self, sweep_values, delay=0):
        """
        Nest another loop inside this one.

        Args:
            sweep_values ():
            delay (int):

        Examples:
            >>> Loop(sv1, d1).loop(sv2, d2).each(*a)

            is equivalent to:

            >>> Loop(sv1, d1).each(Loop(sv2, d2).each(*a))

        Returns: a new Loop object - the original is untouched
        """
        out = self._copy()

        if out.nested_loop:
            # nest this new loop inside the deepest level
            out.nested_loop = out.nested_loop.loop(sweep_values, delay)
        else:
            out.nested_loop = Loop(sweep_values, delay)

        return out

    def _copy(self):
        out = Loop(self.sweep_values, self.delay,
                   progress_interval=self.progress_interval)
        out.nested_loop = self.nested_loop
        out.then_actions = self.then_actions
        out.station = self.station
        return out

    def each(self, *actions):
        """
        Perform a set of actions at each setting of this loop.
        TODO(setting vs setpoints) ? better be verbose.

        Args:
            *actions (Any): actions to perform at each setting of the loop

        Each action can be:

        - a Parameter to measure
        - a Task to execute
        - a Wait
        - another Loop or ActiveLoop

        """
        actions = list(actions)

        # check for nested Loops, and activate them with default measurement
        for i, action in enumerate(actions):
            if isinstance(action, Loop):
                default = Station.default.default_measurement
                actions[i] = action.each(*default)

        self.validate_actions(*actions)

        if self.nested_loop:
            # recurse into the innermost loop and apply these actions there
            actions = [self.nested_loop.each(*actions)]

        return ActiveLoop(self.sweep_values, self.delay, *actions,
                          then_actions=self.then_actions, station=self.station,
                          progress_interval=self.progress_interval,
                          bg_task=self.bg_task, bg_final_task=self.bg_final_task, bg_min_delay=self.bg_min_delay)

    def with_bg_task(self, task, bg_final_task=None, min_delay=0.01):
        """
        Attaches a background task to this loop.

        Args:
            task: A callable object with no parameters. This object will be
                invoked periodically during the measurement loop.

            bg_final_task: A callable object with no parameters. This object will be
                invoked to clean up after or otherwise finish the background
                task work.

            min_delay (default 0.01): The minimum number of seconds to wait
                between task invocations.
                Note that if a task is doing a lot of processing it is recommended
                to increase min_delay.
                Note that the actual time between task invocations may be much
                longer than this, as the task is only run between passes
                through the loop.
        """
        return _attach_bg_task(self, task, bg_final_task, min_delay)

    def plot(self, *args, min_delay=0.5, figsize=None, subplots=None,
             num=None, **kwargs):
        plot = MatPlot(*args, figsize=figsize, subplots=subplots, num=num,
                       **kwargs)
        self.with_bg_task(plot.update, min_delay=min_delay)
        return plot

    @staticmethod
    def validate_actions(*actions):
        """
        Whitelist acceptable actions, so we can give nice error messages
        if an action is not recognized
        """
        for action in actions:
            if isinstance(action, (Task, Wait, BreakIf, ActiveLoop)):
                continue
            if hasattr(action, 'get') and (hasattr(action, 'name') or
                                           hasattr(action, 'names')):
                continue
            raise TypeError('Unrecognized action:', action,
                            'Allowed actions are: objects (parameters) with '
                            'a `get` method and `name` or `names` attribute, '
                            'and `Task`, `Wait`, `BreakIf`, and `ActiveLoop` '
                            'objects. `Loop` objects are OK too, except in '
                            'Station default measurements.')

    def run(self, *args, **kwargs):
        """
        shortcut to run a loop with the default measurement set
        stored by Station.set_measurement
        """
        default = Station.default.default_measurement
        return self.each(*default).run(*args, **kwargs)

    def run_temp(self, *args, **kwargs):
        """
        shortcut to run a loop in the foreground as a temporary dataset
        using the default measurement set
        """
        return self.run(*args, quiet=True, location=False, **kwargs)

    def then(self, *actions, overwrite=False):
        """
        Attach actions to be performed after the loop completes.

        These can only be *Task* and *Wait* actions, as they may not generate
        any data.

        returns a new Loop object - the original is untouched

        This is more naturally done to an ActiveLoop (ie after .each())
        and can also be done there, but it's allowed at this stage too so that
        you can define final actions and share them among several *Loop*\s that
        have different loop actions, or attach final actions to a Loop run

        TODO:
            examples of this ? with default actions.

        Args:
            \*actions: *Task* and *Wait* objects to execute in order

            overwrite: (default False) whether subsequent .then() calls (including
                calls in an ActiveLoop after .then() has already been called on
                the Loop) will add to each other or overwrite the earlier ones.
        Returns:
            a new Loop object - the original is untouched
        """
        return _attach_then_actions(self._copy(), actions, overwrite)

    def snapshot_base(self, update=False):
        """
        State of the loop as a JSON-compatible dict.

        Args:
            update (bool): If True, update the state by querying the underlying
             sweep_values and actions. If False, just use the latest values in
             memory.

        Returns:
            dict: base snapshot
        """
        return {
            '__class__': full_class(self),
            'sweep_values': self.sweep_values.snapshot(update=update),
            'delay': self.delay,
            'then_actions': _actions_snapshot(self.then_actions, update)
        }


def _attach_then_actions(loop, actions, overwrite):
    """Inner code for both Loop.then and ActiveLoop.then."""
    for action in actions:
        if not isinstance(action, (Task, Wait)):
            raise TypeError('Unrecognized action:', action,
                            '.then() allows only `Task` and `Wait` '
                            'actions.')

    if overwrite:
        loop.then_actions = actions
    else:
        loop.then_actions = loop.then_actions + actions

    return loop


def _attach_bg_task(loop, task, bg_final_task, min_delay):
    """Inner code for both Loop and ActiveLoop.bg_task"""
    if loop.bg_task is None:
        loop.bg_task = task
        loop.bg_min_delay = min_delay
    else:
        raise RuntimeError('Only one background task is allowed per loop')

    if bg_final_task:
        loop.bg_final_task = bg_final_task

    return loop


class ActiveLoop(Metadatable):
    """
    Created by attaching actions to a *Loop*, this is the object that actually
    runs a measurement loop. An *ActiveLoop* can no longer be nested, only run,
    or used as an action inside another `Loop` which will run the whole thing.

    The *ActiveLoop* determines what *DataArray*\s it will need to hold the data
    it collects, and it creates a *DataSet* holding these *DataArray*\s
    """

    # Currently active loop, is set when calling loop.run(set_active=True)
    # is reset to None when active measurement is finished
    active_loop = None
    _is_stopped = False

    def __init__(self, sweep_values, delay, *actions, then_actions=(),
                 station=None, progress_interval=None, bg_task=None,
                 bg_final_task=None, bg_min_delay=None):
        super().__init__()
        self.sweep_values = sweep_values
        self.delay = delay
        self.actions = list(actions)
        self.progress_interval = progress_interval
        self.then_actions = then_actions
        self.station = station
        self.bg_task = bg_task
        self.bg_final_task = bg_final_task
        self.bg_min_delay = bg_min_delay
        self.data_set = None

        # if the first action is another loop, it changes how delays
        # happen - the outer delay happens *after* the inner var gets
        # set to its initial value
        self._nest_first = hasattr(actions[0], 'containers')

    def __getitem__(self, item):
        """
        Retrieves action with index `item`
        Args:
            item: actions index

        Returns:
            loop.actions[item]
        """
        return self.actions[item]

    def then(self, *actions, overwrite=False):
        """
        Attach actions to be performed after the loop completes.

        These can only be `Task` and `Wait` actions, as they may not generate
        any data.

        returns a new ActiveLoop object - the original is untouched

        \*actions: `Task` and `Wait` objects to execute in order

        Args:
            overwrite: (default False) whether subsequent .then() calls (including
                calls in an ActiveLoop after .then() has already been called on
                the Loop) will add to each other or overwrite the earlier ones.
        """
        loop = ActiveLoop(self.sweep_values, self.delay, *self.actions,
                          then_actions=self.then_actions, station=self.station)
        return _attach_then_actions(loop, actions, overwrite)

    def with_bg_task(self, task, bg_final_task=None, min_delay=0.01):
        """
        Attaches a background task to this loop.

        Args:
            task: A callable object with no parameters. This object will be
                invoked periodically during the measurement loop.

            bg_final_task: A callable object with no parameters. This object will be
                invoked to clean up after or otherwise finish the background
                task work.

            min_delay (default 1): The minimum number of seconds to wait
                between task invocations. Note that the actual time between
                task invocations may be much longer than this, as the task is
                only run between passes through the loop.
        """
        return _attach_bg_task(self, task, bg_final_task, min_delay)

    def plot(self, *args, min_delay=0.5, figsize=None, subplots=None,
             num=None, **kwargs):
        plot = MatPlot(*args, figsize=figsize, subplots=subplots, num=num,
                       **kwargs)
        self.with_bg_task(plot.update, min_delay=min_delay)
        return plot

    def snapshot_base(self, update=False):
        """Snapshot of this ActiveLoop's definition."""
        return {
            '__class__': full_class(self),
            'sweep_values': self.sweep_values.snapshot(update=update),
            'delay': self.delay,
            'actions': _actions_snapshot(self.actions, update),
            'then_actions': _actions_snapshot(self.then_actions, update)
        }

    def containers(self):
        """
        Finds the data arrays that will be created by the actions in this
        loop, and nests them inside this level of the loop.

        Recursively calls `.containers` on any enclosed actions.
        """
        loop_size = len(self.sweep_values)
        data_arrays = []
        loop_array = DataArray(parameter=self.sweep_values.parameter,
                               is_setpoint=True)
        loop_array.nest(size=loop_size)

        data_arrays = [loop_array]
        # hack set_data into actions
        new_actions = self.actions[:]
        if hasattr(self.sweep_values, "parameters"): # combined parameter
            for parameter in self.sweep_values.parameters:
                new_actions.append(parameter)

        for i, action in enumerate(new_actions):
            if hasattr(action, 'containers'):
                action_arrays = action.containers()

            elif hasattr(action, 'get'):
                # this action is a parameter to measure
                # note that this supports lists (separate output arrays)
                # and arrays (nested in one/each output array) of return values
                action_arrays = self._parameter_arrays(action)

            else:
                # this *is* covered but the report misses it because Python
                # optimizes it away. See:
                # https://bitbucket.org/ned/coveragepy/issues/198
                continue  # pragma: no cover

            for array in action_arrays:
                array.nest(size=loop_size, action_index=i,
                           set_array=loop_array)
            data_arrays.extend(action_arrays)

        return data_arrays

    def _parameter_arrays(self, action):
        out = []

        # first massage all the input parameters to the general multi-name form
        if hasattr(action, 'names'):
            names = action.names
            full_names = action.full_names
            labels = getattr(action, 'labels', names)
            if len(labels) != len(names):
                raise ValueError('must have equal number of names and labels')
            action_indices = tuple((i,) for i in range(len(names)))
        elif hasattr(action, 'name'):
            names = (action.name,)
            full_names = (action.full_name,)
            labels = (getattr(action, 'label', action.name),)
            action_indices = ((),)
        else:
            raise ValueError('a gettable parameter must have .name or .names')
        if hasattr(action, 'names') and hasattr(action, 'units'):
            units = action.units
        elif hasattr(action, 'unit'):
            units = (action.unit,)
        else:
            units = tuple(['']*len(names))
        num_arrays = len(names)
        shapes = getattr(action, 'shapes', None)
        sp_vals = getattr(action, 'setpoints', None)
        sp_names = getattr(action, 'setpoint_names', None)
        sp_labels = getattr(action, 'setpoint_labels', None)
        sp_units = getattr(action, 'setpoint_units', None)

        if shapes is None:
            shapes = (getattr(action, 'shape', ()),) * num_arrays
            sp_vals = (sp_vals,) * num_arrays
            sp_names = (sp_names,) * num_arrays
            sp_labels = (sp_labels,) * num_arrays
            sp_units = (sp_units,) * num_arrays
        else:
            sp_blank = (None,) * num_arrays
            # _fill_blank both supplies defaults and tests length
            # if values are supplied (for shapes it ONLY tests length)
            shapes = self._fill_blank(shapes, sp_blank)
            sp_vals = self._fill_blank(sp_vals, sp_blank)
            sp_names = self._fill_blank(sp_names, sp_blank)
            sp_labels = self._fill_blank(sp_labels, sp_blank)
            sp_units = self._fill_blank(sp_units, sp_blank)

        # now loop through these all, to make the DataArrays
        # record which setpoint arrays we've made, so we don't duplicate
        all_setpoints = {}
        for name, full_name, label, unit, shape, i, sp_vi, sp_ni, sp_li, sp_ui in zip(
                names, full_names, labels, units, shapes, action_indices,
                sp_vals, sp_names, sp_labels, sp_units):

            if shape is None or shape == ():
                shape, sp_vi, sp_ni, sp_li, sp_ui= (), (), (), (), ()
            else:
                sp_blank = (None,) * len(shape)
                sp_vi = self._fill_blank(sp_vi, sp_blank)
                sp_ni = self._fill_blank(sp_ni, sp_blank)
                sp_li = self._fill_blank(sp_li, sp_blank)
                sp_ui = self._fill_blank(sp_ui, sp_blank)

            setpoints = ()
            # loop through dimensions of shape to make the setpoint arrays
            for j, (vij, nij, lij, uij) in enumerate(zip(sp_vi, sp_ni, sp_li, sp_ui)):
                sp_def = (shape[: 1 + j], j, setpoints, vij, nij, lij, uij)
                if sp_def not in all_setpoints:
                    all_setpoints[sp_def] = self._make_setpoint_array(*sp_def)
                    out.append(all_setpoints[sp_def])
                setpoints = setpoints + (all_setpoints[sp_def],)

            # finally, make the output data array with these setpoints
            out.append(DataArray(name=name, full_name=full_name, label=label,
                                 shape=shape, action_indices=i, unit=unit,
                                 set_arrays=setpoints, parameter=action))

        return out

    def _fill_blank(self, inputs, blanks):
        if inputs is None:
            return blanks
        elif len(inputs) == len(blanks):
            return inputs
        else:
            raise ValueError('Wrong number of inputs supplied')

    def _make_setpoint_array(self, shape, i, prev_setpoints, vals, name,
                             label, unit):
        if vals is None:
            vals = self._default_setpoints(shape)
        elif isinstance(vals, DataArray):
            # can't simply use the DataArray, even though that's
            # what we're going to return here, because it will
            # get nested (don't want to alter the original)
            # DataArrays do have the advantage though of already including
            # name and label, so take these if they exist
            if vals.name is not None:
                name = vals.name
            if vals.label is not None:
                label = vals.label

            # extract a copy of the numpy array
            vals = np.array(vals.ndarray)
        else:
            # turn any sequence into a (new) numpy array
            vals = np.array(vals)

        if vals.shape != shape:
            raise ValueError('nth setpoint array should have shape matching '
                             'the first n dimensions of shape.')

        if name is None:
            name = 'index{}'.format(i)

        return DataArray(name=name, label=label, set_arrays=prev_setpoints,
                         shape=shape, preset_data=vals, unit=unit, is_setpoint=True)

    def _default_setpoints(self, shape):
        if len(shape) == 1:
            return np.arange(0, shape[0], 1)

        sp = np.ndarray(shape)
        sp_inner = self._default_setpoints(shape[1:])
        for i in range(len(sp)):
            sp[i] = sp_inner

        return sp

    def _raise_if_stopped(self):
        if self._is_stopped:
            ActiveLoop._is_stopped = False
            raise _QcodesBreak

    def set_common_attrs(self, data_set, use_threads):
        """
        set a couple of common attributes that the main and nested loops
        all need to have:
        - the DataSet collecting all our measurements
        - a queue for communicating with the main process
        """
        self.data_set = data_set
        self.use_threads = use_threads
        for action in self.actions:
            if hasattr(action, 'set_common_attrs'):
                action.set_common_attrs(data_set, use_threads)

    def get_data_set(self, *args, **kwargs):
        """
        Return the data set for this loop.

        If no data set has been created yet, a new one will be created and
        returned. Note that all arguments can only be provided when the
        `DataSet` is first created; giving these during `run` when
        `get_data_set` has already been called on its own is an error.

        Args:
            data_manager: a DataManager instance (omit to use default,
                False to store locally)
            print_data_set (True): print data_set

        kwargs are passed along to data_set.new_data. The key ones are:

        Args:
            location: the location of the DataSet, a string whose meaning
                depends on formatter and io, or False to only keep in memory.
                May be a callable to provide automatic locations. If omitted, will
                use the default DataSet.location_provider
            name: if location is default or another provider function, name is
                a string to add to location to make it more readable/meaningful
                to users
            formatter: knows how to read and write the file format
                default can be set in DataSet.default_formatter
            io: knows how to connect to the storage (disk vs cloud etc)
            write_period: how often to save to storage during the loop.
                default 5 sec, use None to write only at the end

        returns:
            a DataSet object that we can use to plot
        """
        if self.data_set is None:
            data_set = new_data(arrays=self.containers(), *args, **kwargs)
            self.data_set = data_set

        else:
            has_args = len(kwargs) or len(args)
            if has_args:
                raise RuntimeError(
                    'The DataSet for this loop already exists. '
                    'You can only provide DataSet attributes, such as '
                    'data_manager, location, name, formatter, io, '
                    'write_period, when the DataSet is first created.')

        return self.data_set

    def run_temp(self, **kwargs):
        """
        wrapper to run this loop in the foreground as a temporary data set,
        especially for use in composite parameters that need to run a Loop
        as part of their get method
        """
        return self.run(quiet=True, location=False, **kwargs)

    def run(self, thread=False, use_threads=False, quiet=False, station=None,
            progress_interval=False, set_active=True, *args, **kwargs):
        """
        Execute this loop.

        Args:
            use_threads: (default False): whenever there are multiple `get` calls
                back-to-back, execute them in separate threads so they run in
                parallel (as long as they don't block each other)
            quiet: (default False): set True to not print anything except errors
            station: a Station instance for snapshots (omit to use a previously
                provided Station, or the default Station)
            progress_interval (default None): show progress of the loop every x
                seconds. If provided here, will override any interval provided
                with the Loop definition

        kwargs are passed along to data_set.new_data. These can only be
        provided when the `DataSet` is first created; giving these during `run`
        when `get_data_set` has already been called on its own is an error.
        The key ones are:

        Args:
            location: the location of the DataSet, a string whose meaning
                depends on formatter and io, or False to only keep in memory.
                May be a callable to provide automatic locations. If omitted, will
                use the default DataSet.location_provider
            name: if location is default or another provider function, name is
                a string to add to location to make it more readable/meaningful
                to users
            formatter: knows how to read and write the file format
                default can be set in DataSet.default_formatter
            io: knows how to connect to the storage (disk vs cloud etc)
                write_period: how often to save to storage during the loop.
                default 5 sec, use None to write only at the end


        returns:
            a DataSet object that we can use to plot
        """

        ActiveLoop._is_stopped = False

        if progress_interval is not False:
            self.progress_interval = progress_interval

        if self.data_set is not None:
            kwargs.pop('name', None)
        data_set = self.get_data_set(*args, **kwargs)

        if thread:
            if any(t.name == 'qcodes_loop' for t in threading.enumerate()):
                raise RuntimeError('QCoDeS loop already running. Exiting')

            def attach_stop_bg(loop):
                new_loop = loop.with_bg_task(self._raise_if_stopped)
                for action in loop:
                    if isinstance(action, ActiveLoop):
                        attach_stop_bg(action)
                return new_loop
            loop = attach_stop_bg(self)
            data_set.active = True
            t = KillableThread(target=loop.run, name='qcodes_loop',
                                 args=args,
                                 kwargs={'use_threads': use_threads,
                                         'name': None,
                                         'quiet': quiet,
                                         'station': station,
                                         'progress_interval': progress_interval,
                                         'set_active': set_active,
                                         **kwargs})
            t.start()
            return data_set

        self.set_common_attrs(data_set=data_set, use_threads=use_threads)

        station = station or self.station or Station.default
        if station:
            data_set.add_metadata({'station': station.snapshot()})

        # information about the loop definition is in its snapshot
        data_set.add_metadata({'loop': self.snapshot()})
        # then add information about how and when it was run
        ts = datetime.now().strftime('%Y-%m-%d %H:%M:%S')
        data_set.add_metadata({'loop': {
            'ts_start': ts,
            'use_threads': use_threads,
        }})

        data_set.save_metadata()

        if hasattr(data_set, 'save_config'):
            data_set.save_config()

        if set_active:
            ActiveLoop.active_loop = self

        try:
            if not quiet:
                print(repr(self.data_set))
                print(datetime.now().strftime('Started at %Y-%m-%d %H:%M:%S'))
            data_set.active = True
            self._run_wrapper(set_active=set_active)
            ds = self.data_set
        except:
            log.exception('Loop exception')
            raise
        finally:
            ActiveLoop._is_stopped = False
            if not quiet:
                print(datetime.now().strftime('Finished at %Y-%m-%d %H:%M:%S'))

            # After normal loop execution we clear the data_set so we can run
            # again. But also if something went wrong during the loop execution
            # we want to clear the data_set attribute so we don't try to reuse
            # this one later.
            data_set.active = False
            self.data_set = None
            if set_active:
                ActiveLoop.active_loop = None

        return ds

    def _compile_actions(self, actions, action_indices=()):
        callables = []
        measurement_group = []
        for i, action in enumerate(actions):
            new_action_indices = action_indices + (i,)
            if hasattr(action, 'get'):
                measurement_group.append((action, new_action_indices))
                continue
            elif measurement_group:
                callables.append(_Measure(measurement_group, self.data_set,
                                          self.use_threads))
                measurement_group[:] = []

            callables.append(self._compile_one(action, new_action_indices))

        if measurement_group:
            callables.append(_Measure(measurement_group, self.data_set,
                                      self.use_threads))
            measurement_group[:] = []

        return callables

    def _compile_one(self, action, new_action_indices):
        if isinstance(action, Wait):
            return Task(self._wait, action.delay)
        elif isinstance(action, ActiveLoop):
            return _Nest(action, new_action_indices)
        else:
            return action

    def _run_wrapper(self, set_active=True, *args, **kwargs):
        try:
            self._run_loop(*args, **kwargs)
        finally:
            if hasattr(self, 'data_set'):
                # TODO (giulioungaretti) WTF?
                # somehow this does not show up in the data_set returned by
                # run(), but it is saved to the metadata
                ts = datetime.now().strftime('%Y-%m-%d %H:%M:%S')
                self.data_set.add_metadata({'loop': {'ts_end': ts}})
                self.data_set.finalize()

    def _run_loop(self, first_delay=0, action_indices=(),
                  loop_indices=(), current_values=(),
                  **ignore_kwargs):
        """
        the routine that actually executes the loop, and can be called
        from one loop to execute a nested loop

        first_delay: any delay carried over from an outer loop
        action_indices: where we are in any outer loop action arrays
        loop_indices: setpoint indices in any outer loops
        current_values: setpoint values in any outer loops
        signal_queue: queue to communicate with main process directly
        ignore_kwargs: for compatibility with other loop tasks
        """

        # at the beginning of the loop, the time to wait after setting
        # the loop parameter may be increased if an outer loop requested longer
        delay = max(self.delay, first_delay)

        callables = self._compile_actions(self.actions, action_indices)
        n_callables = 0
        for item in callables:
            if hasattr(item, 'param_ids'):
                n_callables += len(item.param_ids)
            else:
                n_callables += 1
        t0 = time.time()
        last_task = t0
        imax = len(self.sweep_values)

        self.last_task_failed = False

        for i, value in enumerate(self.sweep_values):
            if self.progress_interval is not None:
                tprint('loop %s: %d/%d (%.1f [s])' % (
                    self.sweep_values.name, i, imax, time.time() - t0),
                    dt=self.progress_interval, tag='outerloop')

            set_val = self.sweep_values.set(value)

            new_indices = loop_indices + (i,)
            new_values = current_values + (value,)
            data_to_store = {}

            if hasattr(self.sweep_values, "parameters"):  # combined parameter
                set_name = self.data_set.action_id_map[action_indices]
                if hasattr(self.sweep_values, 'aggregate'):
                    value = self.sweep_values.aggregate(*set_val)
                log.debug('Calling .store method of DataSet because '
                          'sweep_values.parameters exist')
                self.data_set.store(new_indices, {set_name: value})
                # set_val list of values to set [param1_setpoint, param2_setpoint ..]
                for j, val in enumerate(set_val):
                    set_index = action_indices + (j+n_callables, )
                    set_name = (self.data_set.action_id_map[set_index])
                    data_to_store[set_name] = val
            else:
                set_name = self.data_set.action_id_map[action_indices]
                data_to_store[set_name] = value

            log.debug('Calling .store method of DataSet because a sweep step'
                      ' was taken')
            self.data_set.store(new_indices, data_to_store)

            if not self._nest_first:
                # only wait the delay time if an inner loop will not inherit it
                self._wait(delay)

            try:
                for f in callables:
                    log.debug('Going through callables at this sweep step.'
                              ' Calling {}'.format(f))
                    f(first_delay=delay,
                      loop_indices=new_indices,
                      current_values=new_values)

                    # after the first action, no delay is inherited
                    delay = 0
            except _QcodesBreak:
                break

            # after the first setpoint, delay reverts to the loop delay
            delay = self.delay

            # now check for a background task and execute it if it's
            # been long enough since the last time
            # don't let exceptions in the background task interrupt
            # the loop
            # if the background task fails twice consecutively, stop
            # executing it
            if self.bg_task is not None:
                t = time.time()
                if t - last_task >= self.bg_min_delay:
                    try:
                        self.bg_task()
                    except _QcodesBreak:
                        log.error('QCodes break raise, stopping')
                        print('print: QCodes break raise, stopping')
                        break
                    except Exception:
                        if self.last_task_failed:
                            self.bg_task = None
                        self.last_task_failed = True
                        log.exception("Failed to execute bg task")

                    last_task = t

        # run the background task one last time to catch the last setpoint(s)
        if self.bg_task is not None:
<<<<<<< HEAD
            try:
                self.bg_task()
            except _QcodesBreak:
                pass
=======
            log.debug('Running the background task one last time.')
            self.bg_task()
>>>>>>> 0311b566

        # the loop is finished - run the .then actions
        log.debug('Finishing loop, running the .then actions...')
        for f in self._compile_actions(self.then_actions, ()):
            log.debug('...running .then action {}'.format(f))
            f()

        # run the bg_final_task from the bg_task:
        if self.bg_final_task is not None:
            log.debug('Running the bg_final_task')
            self.bg_final_task()

    def _wait(self, delay):
        if delay:
            finish_clock = time.perf_counter() + delay
            t = wait_secs(finish_clock)
            time.sleep(t)


def stop():
    ActiveLoop._is_stopped = True<|MERGE_RESOLUTION|>--- conflicted
+++ resolved
@@ -965,15 +965,11 @@
 
         # run the background task one last time to catch the last setpoint(s)
         if self.bg_task is not None:
-<<<<<<< HEAD
             try:
+                log.debug('Running the background task one last time.')
                 self.bg_task()
             except _QcodesBreak:
                 pass
-=======
-            log.debug('Running the background task one last time.')
-            self.bg_task()
->>>>>>> 0311b566
 
         # the loop is finished - run the .then actions
         log.debug('Finishing loop, running the .then actions...')
