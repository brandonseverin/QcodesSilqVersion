"""DataSet class and factory functions."""

import time
import logging
from traceback import format_exc
from copy import deepcopy
from collections import OrderedDict

from .gnuplot_format import GNUPlotFormat
from .io import DiskIO
from .location import FormatLocation
from qcodes.utils.helpers import DelegateAttributes, full_class, deep_update, \
    get_last_input_cells

log = logging.getLogger(__name__)


def new_data(location=None, loc_record=None, name=None, overwrite=False,
             io=None, **kwargs):
    """
    Create a new DataSet.

    Args:
        location (str or callable or False, optional): If you provide a string,
            it must be an unused location in the io manager. Can also be:

            - a callable ``location provider`` with one required parameter
              (the io manager), and one optional (``record`` dict),
              which returns a location string when called
            - ``False`` - denotes an only-in-memory temporary DataSet.

            Note that the full path to or physical location of the data is a
            combination of io + location. the default ``DiskIO`` sets the base
            directory, which this location is a relative path inside.
            Default ``DataSet.location_provider`` which is initially
            ``FormatLocation()``

        loc_record (dict, optional): If location is a callable, this will be
            passed to it as ``record``

        name (str, optional): overrides the ``name`` key in the ``loc_record``.

        overwrite (bool): Are we allowed to overwrite an existing location?
            Default False.

        io (io_manager, optional): base physical location of the ``DataSet``.
            Default ``DataSet.default_io`` is initially ``DiskIO('.')`` which
            says the root data directory is the current working directory, ie
            where you started the python session.

        arrays (Optional[List[qcodes.DataArray]): arrays to add to the DataSet.
                Can be added later with ``self.add_array(array)``.

        formatter (Formatter, optional): sets the file format/structure to
            write (and read) with. Default ``DataSet.default_formatter`` which
            is initially ``GNUPlotFormat()``.

        write_period (float or None, optional):seconds
            between saves to disk.
    Returns:
        A new ``DataSet`` object ready for storing new data in.
    """
    if io is None:
        io = DataSet.default_io

    if name is not None:
        if not loc_record:
            loc_record = {}
        loc_record['name'] = name

    if location is None:
        location = DataSet.location_provider

    if callable(location):
        location = location(io, record=loc_record)

    if location and (not overwrite) and io.list(location):
        raise FileExistsError('"' + location + '" already has data')

    return DataSet(location=location, io=io, **kwargs)


def load_data(location=None, formatter=None, io=None):
    """
    Load an existing DataSet.

    Args:
        location (str, optional): the location to load from. Default is the
            current live DataSet.
            Note that the full path to or physical location of the data is a
            combination of io + location. the default ``DiskIO`` sets the base
            directory, which this location is a relative path inside.

        formatter (Formatter, optional): sets the file format/structure to
            read with. Default ``DataSet.default_formatter`` which
            is initially ``GNUPlotFormat()``.

        io (io_manager, optional): base physical location of the ``DataSet``.
            Default ``DataSet.default_io`` is initially ``DiskIO('.')`` which
            says the root data directory is the current working directory, ie
            where you started the python session.

    Returns:
        A new ``DataSet`` object loaded with pre-existing data.
    """
    if location is False:
        raise ValueError('location=False means a temporary DataSet, '
                         'which is incompatible with load_data')

    data = DataSet(location=location, formatter=formatter, io=io)
    data.read_metadata()
    data.read()
    return data


class DataSet(DelegateAttributes):

    """
    A container for one complete measurement loop.

    May contain many individual arrays with potentially different
    sizes and dimensionalities.

    Normally a DataSet should not be instantiated directly, but through
    ``new_data`` or ``load_data``.

    Args:
        location (str or False): A location in the io manager, or ``False`` for
            an only-in-memory temporary DataSet.
            Note that the full path to or physical location of the data is a
            combination of io + location. the default ``DiskIO`` sets the base
            directory, which this location is a relative path inside.

        io (io_manager, optional): base physical location of the ``DataSet``.
            Default ``DataSet.default_io`` is initially ``DiskIO('.')`` which
            says the root data directory is the current working directory, ie
            where you started the python session.

        arrays (Optional[List[qcodes.DataArray]): arrays to add to the DataSet.
                Can be added later with ``self.add_array(array)``.

        formatter (Formatter, optional): sets the file format/structure to
            write (and read) with. Default ``DataSet.default_formatter`` which
            is initially ``GNUPlotFormat()``.

        write_period (float or None, optional): Only if ``mode=LOCAL``, seconds
            between saves to disk. If not ``LOCAL``, the ``DataServer`` handles
            this and generally writes more often. Use None to disable writing
            from calls to ``self.store``. Default 5.

    Attributes:
        background_functions (OrderedDict[callable]): Class attribute,
            ``{key: fn}``: ``fn`` is a callable accepting no arguments, and
            ``key`` is a name to identify the function and help you attach and
            remove it.

            In ``DataSet.complete`` we call each of these periodically, in the
            order that they were attached.

            Note that because this is a class attribute, the functions will
            apply to every DataSet. If you want specific functions for one
            DataSet you can override this with an instance attribute.
    """

    # ie data_set.arrays['vsd'] === data_set.vsd
    delegate_attr_dicts = ['arrays']

    default_io = DiskIO('.')
    default_formatter = GNUPlotFormat()
    location_provider = FormatLocation()

    background_functions = OrderedDict()

    def __init__(self, location=None, arrays=None, formatter=None, io=None,
                 write_period=5):
        if location is False or isinstance(location, str):
            self.location = location
        else:
            raise ValueError('unrecognized location ' + repr(location))

        # TODO: when you change formatter or io (and there's data present)
        # make it all look unsaved
        self.formatter = formatter or self.default_formatter
        self.io = io or self.default_io

        self.write_period = write_period
        self.last_write = 0
        self.last_store = -1
        self.active = False

        self.metadata = {}

        self.arrays = _PrettyPrintDict()
        if arrays:
            self.action_id_map = self._clean_array_ids(arrays)
            for array in arrays:
                self.add_array(array)

        if self.arrays:
            for array in self.arrays.values():
                array.init_data()

    def sync(self):
        """
        Synchronize this DataSet with the DataServer or storage.

        If this DataSet is on the server, asks the server for changes.
        If not, reads the entire DataSet from disk.

        Returns:
            bool: True if this DataSet is live on the server
        """
        # TODO: sync implies bidirectional... and it could be!
        # we should keep track of last sync timestamp and last modification
        # so we can tell whether this one, the other one, or both copies have
        # changed (and I guess throw an error if both did? Would be cool if we
        # could find a robust and intuitive way to make modifications to the
        # version on the DataServer from the main copy)

        # LOCAL DataSet - no need to sync just use local data
        return self.active

    def fraction_complete(self):
        """
        Get the fraction of this DataSet which has data in it.

        Returns:
            float: the average of all measured (not setpoint) arrays'
                ``fraction_complete()`` values, independent of the individual
                array sizes. If there are no measured arrays, returns zero.
        """
        array_count, total = 0, 0

        for array in self.arrays.values():
            if not array.is_setpoint:
                array_count += 1
                total += array.fraction_complete()

        return total / (array_count or 1)

    def complete(self, delay=1.5):
        """
        Periodically sync the DataSet and display percent complete status.

        Also, each period, execute functions stored in (class attribute)
        ``self.background_functions``. If a function fails, we log its
        traceback and continue on. If any one function fails twice in
        a row, it gets removed.

        Args:
            delay (float): seconds between iterations. Default 1.5
        """
        log.info(
            'waiting for DataSet <{}> to complete'.format(self.location))

        failing = {key: False for key in self.background_functions}

        completed = False
        while True:
            log.info('DataSet: {:.0f}% complete'.format(
                self.fraction_complete() * 100))

            # first check if we're done
            if self.sync() is False:
                completed = True

            # then even if we *are* done, execute the background functions
            # because we want things like live plotting to get the final data
            for key, fn in list(self.background_functions.items()):
                try:
                    log.debug('calling {}: {}'.format(key, repr(fn)))
                    fn()
                    failing[key] = False
                except Exception:
                    log.info(format_exc())
                    if failing[key]:
                        log.warning(
                            'background function {} failed twice in a row, '
                            'removing it'.format(key))
                        del self.background_functions[key]
                    failing[key] = True

            if completed:
                break

            # but only sleep if we're not already finished
            time.sleep(delay)

        log.info('DataSet <{}> is complete'.format(self.location))

    def get_changes(self, synced_indices):
        """
        Find changes since the last sync of this DataSet.

        Args:
            synced_indices (dict): ``{array_id: synced_index}`` where
                synced_index is the last flat index which has already
                been synced, for any (usually all) arrays in the DataSet.

        Returns:
            Dict[dict]: keys are ``array_id`` for each array with changes,
                values are dicts as returned by ``DataArray.get_changes``
                and required as kwargs to ``DataArray.apply_changes``.
                Note that not all arrays in ``synced_indices`` need be
                present in the return, only those with changes.
        """
        changes = {}

        for array_id, synced_index in synced_indices.items():
            array_changes = self.arrays[array_id].get_changes(synced_index)
            if array_changes:
                changes[array_id] = array_changes

        return changes

    def add_array(self, data_array):
        """
        Add one DataArray to this DataSet, and mark it as part of this DataSet.

        Note: DO NOT just set ``data_set.arrays[id] = data_array``, because
        this will not check if we are overwriting another array, nor set the
        reference back to this DataSet, nor that the ``array_id`` in the array
        matches how you're storing it here.

        Args:
            data_array (DataArray): the new array to add

        Raises:
            ValueError: if there is already an array with this id here.
        """
        # TODO: mask self.arrays so you *can't* set it directly?

        if data_array.array_id in self.arrays:
            raise ValueError('array_id {} already exists in this '
                             'DataSet'.format(data_array.array_id))
        self.arrays[data_array.array_id] = data_array

        # back-reference to the DataSet
        data_array.data_set = self

    def _clean_array_ids(self, arrays):
        """
        replace action_indices tuple with compact string array_ids
        stripping off as much extraneous info as possible
        """
        action_indices = [array.action_indices for array in arrays]
        for array in arrays:
            name = array.full_name
            if array.is_setpoint and name and not name.endswith('_set'):
                name += '_set'

            array.array_id = name
        array_ids = set([array.array_id for array in arrays])
        for name in array_ids:
            param_arrays = [array for array in arrays
                            if array.array_id == name]
            self._clean_param_ids(param_arrays, name)

        array_ids = [array.array_id for array in arrays]

        return dict(zip(action_indices, array_ids))

    def _clean_param_ids(self, arrays, name):
        # strip off as many leading equal indices as possible
        # and append the rest to the back of the name with underscores
        param_action_indices = [list(array.action_indices) for array in arrays]
        while all(len(ai) for ai in param_action_indices):
            if len(set(ai[0] for ai in param_action_indices)) == 1:
                for ai in param_action_indices:
                    ai[:1] = []
            else:
                break
        for array, ai in zip(arrays, param_action_indices):
            array.array_id = name + ''.join('_' + str(i) for i in ai)

    def store(self, loop_indices, ids_values):
        """
        Insert data into one or more of our DataArrays.

        Args:
            loop_indices (tuple): the indices within whatever loops we are
                inside. May have fewer dimensions than some of the arrays
                we are inserting into, if the corresponding value makes up
                the remaining dimensionality.
            values (Dict[Union[float, sequence]]): a dict whose keys are
                array_ids, and values are single numbers or entire slices
                to insert into that array.
         """
        for array_id, value in ids_values.items():
            self.arrays[array_id][loop_indices] = value
        self.last_store = time.time()
        if (self.write_period is not None and
                time.time() > self.last_write + self.write_period):
            # log.debug('Attempting to write')
            self.write()
            self.last_write = time.time()
<<<<<<< HEAD
        # else:
            # log.debug('.store method: This is not the right time to write')
=======
        # The below could be useful but as it writes at every single
        # step of the loop its too verbose even at debug
        # else:
        #     log.debug('.store method: This is not the right time to write')
>>>>>>> 85b3958d

    def default_parameter_name(self, paramname='amplitude'):
        """ Return name of default parameter for plotting

        The default parameter is determined by looking into
        metdata['default_parameter_name'].  If this variable is not present,
        then the closest match to the argument paramname is tried.

        Args:
            paramname (str): Name to match to parameter name

        Returns:
            name ( Union[str, None] ): name of the default parameter
        """

        arraynames = self.arrays.keys()

        # overrule parameter name from the metadata
        if self.metadata.get('default_parameter_name', False):
            paramname = self.metadata['default_parameter_name']

        # try to return the exact name
        if paramname in arraynames:
            return paramname

        # try find something similar
        vv = [v for v in arraynames if v.endswith(paramname)]
        if (len(vv) > 0):
            return vv[0]
        vv = [v for v in arraynames if v.startswith(paramname)]
        if (len(vv) > 0):
            return vv[0]

        # try to get the first non-setpoint array
        vv = [v for v in arraynames if not self.arrays[v].is_setpoint]
        if (len(vv) > 0):
            return sorted(vv)[0]

        # fallback: any array found
        try:
            name = sorted((list(arraynames)))[0]
            return name
        except IndexError:
            pass
        return None

    def default_parameter_array(self, paramname='amplitude'):
        """ Return default parameter array

        Args:
            paramname (str): Name to match to parameter name.
                 Defaults to 'amplitude'

        Returns:
            array (DataArray): array corresponding to the default parameter

        See also:
            default_parameter_name

        """
        paramname = self.default_parameter_name(paramname=paramname)
        return getattr(self, paramname, None)

    def read(self):
        """Read the whole DataSet from storage, overwriting the local data."""
        if self.location is False:
            return
        self.formatter.read(self)

    def read_metadata(self):
        """Read the metadata from storage, overwriting the local data."""
        if self.location is False:
            return
        self.formatter.read_metadata(self)

    def write(self, write_metadata=False, only_complete=True, filename=None):
        """
        Writes updates to the DataSet to storage.
        N.B. it is recommended to call data_set.finalize() when a DataSet is
        no longer expected to change to ensure files get closed

        Args:
            write_metadata (bool): write the metadata to disk
            only_complete (bool): passed on to the match_save_range inside
                self.formatter.write. Used to ensure that all new data gets
                saved even when some columns are strange.
            filename (Optional[str]): The filename (minus extension) to use.
                The file gets saved in the usual location.
        """
        if self.location is False:
            return

        # Only the gnuplot formatter has a "filename" kwarg
        if isinstance(self.formatter, GNUPlotFormat):
            self.formatter.write(self,
                                 self.io,
                                 self.location,
                                 write_metadata=write_metadata,
                                 only_complete=only_complete,
                                 filename=filename)
        else:
            self.formatter.write(self,
                                 self.io,
                                 self.location,
                                 write_metadata=write_metadata,
                                 only_complete=only_complete)

    def write_copy(self, path=None, io_manager=None, location=None):
        """
        Write a new complete copy of this DataSet to storage.

        Args:
            path (str, optional): An absolute path on this system to write to.
                If you specify this, you may not include either ``io_manager``
                or ``location``.

            io_manager (io_manager, optional): A new ``io_manager`` to use with
                either the ``DataSet``'s same or a new ``location``.

            location (str, optional): A new ``location`` to write to, using
                either this ``DataSet``'s same or a new ``io_manager``.
        """
        if io_manager is not None or location is not None:
            if path is not None:
                raise TypeError('If you provide io_manager or location '
                                'to write_copy, you may not provide path.')
            if io_manager is None:
                io_manager = self.io
            elif location is None:
                location = self.location
        elif path is not None:
            io_manager = DiskIO(None)
            location = path
        else:
            raise TypeError('You must provide at least one argument '
                            'to write_copy')

        if location is False:
            raise ValueError('write_copy needs a location, not False')

        lsi_cache = {}
        mr_cache = {}
        for array_id, array in self.arrays.items():
            lsi_cache[array_id] = array.last_saved_index
            mr_cache[array_id] = array.modified_range
            # array.clear_save() is not enough, we _need_ to set modified_range
            # TODO - identify *when* clear_save is not enough, and fix it
            # so we *can* use it. That said, maybe we will *still* want to
            # use the full array here no matter what, or strip trailing NaNs
            # separately, either here or in formatter.write?
            array.last_saved_index = None
            array.modified_range = (0, array.ndarray.size - 1)

        try:
            self.formatter.write(self, io_manager, location, force_write=True)
            self.snapshot()
            self.formatter.write_metadata(self, io_manager, location,
                                          read_first=False)
        finally:
            for array_id, array in self.arrays.items():
                array.last_saved_index = lsi_cache[array_id]
                array.modified_range = mr_cache[array_id]

    def add_metadata(self, new_metadata):
        """
        Update DataSet.metadata with additional data.

        Args:
            new_metadata (dict): new data to be deep updated into
                the existing metadata
        """
        deep_update(self.metadata, new_metadata)

    def save_metadata(self):
        """Evaluate and save the DataSet's metadata."""
        if self.location is not False:
            self.snapshot()
            self.formatter.write_metadata(self, self.io, self.location)

<<<<<<< HEAD
    def finalize(self, save_metadata=True):
=======
    def finalize(self, filename=None, write_metadata=True):
>>>>>>> 85b3958d
        """
        Mark the DataSet complete and write any remaining modifications.

        Also closes the data file(s), if the ``Formatter`` we're using
        supports that.

        Args:
            filename (Optional[str]): The file name (minus extension) to
                write to. The location of the file is the usual one.
            write_metadata (bool): Whether to save a snapshot. For e.g. dumping
                raw data inside a loop, a snapshot is not wanted.
        """
        # log.debug('Finalising the DataSet. Writing.')
        # write all new data, not only (to?) complete columns
        self.write(only_complete=False, filename=filename)

        if hasattr(self.formatter, 'close_file'):
            self.formatter.close_file(self)

<<<<<<< HEAD
        if save_metadata:
=======
        if write_metadata:
>>>>>>> 85b3958d
            self.save_metadata()

    def snapshot(self, update=False):
        """JSON state of the DataSet."""
        array_snaps = {}
        for array_id, array in self.arrays.items():
            array_snaps[array_id] = array.snapshot(update=update)

        self.metadata.update({
            '__class__': full_class(self),
            'location': self.location,
            'arrays': array_snaps,
            'formatter': full_class(self.formatter),
            'io': repr(self.io)
        })

        # Add last iPython input cells
        last_input_cells = get_last_input_cells(cells=15)
        if last_input_cells is not None:
            self.metadata['last_input_cells'] = last_input_cells

        return deepcopy(self.metadata)

    def get_array_metadata(self, array_id):
        """
        Get the metadata for a single contained DataArray.

        Args:
            array_id (str): the array to get metadata for.

        Returns:
            dict: metadata for this array.
        """
        try:
            return self.metadata['arrays'][array_id]
        except (AttributeError, KeyError):
            return None

    def __repr__(self):
        """Rich information about the DataSet and contained arrays."""
        out = type(self).__name__ + ':'

        attrs = [['data', repr(self.location)]]
        attr_template = '\n   {:4} = load_data({})'
        for var, val in attrs:
            out += attr_template.format(var, val)

        arr_info = [['<Type>', '<array_id>', '<array.name>', '<array.shape>']]

        if hasattr(self, 'action_id_map'):
            id_items = [
                item for index, item in sorted(self.action_id_map.items())]
        else:
            id_items = self.arrays.keys()

        for array_id in id_items:
            array = self.arrays[array_id]
            setp = 'Setpoint' if array.is_setpoint else 'Measured'
            name = array.name or 'None'
            array_id = array_id or 'None'
            arr_info.append([setp, array_id, name, repr(array.shape)])

        column_lengths = [max(len(row[i]) for row in arr_info)
                          for i in range(len(arr_info[0]))]
        out_template = ('\n   '
                        '{info[0]:{lens[0]}} | {info[1]:{lens[1]}} | '
                        '{info[2]:{lens[2]}} | {info[3]}')

        for arr_info_i in arr_info:
            out += out_template.format(info=arr_info_i, lens=column_lengths)

        return out


class _PrettyPrintDict(dict):
    """
    simple wrapper for a dict to repr its items on separate lines
    with a bit of indentation
    """

    def __repr__(self):
        body = '\n  '.join([repr(k) + ': ' + self._indent(repr(v))
                            for k, v in self.items()])
        return '{\n  ' + body + '\n}'

    def _indent(self, s):
        lines = s.split('\n')
        return '\n    '.join(lines)<|MERGE_RESOLUTION|>--- conflicted
+++ resolved
@@ -394,15 +394,10 @@
             # log.debug('Attempting to write')
             self.write()
             self.last_write = time.time()
-<<<<<<< HEAD
-        # else:
-            # log.debug('.store method: This is not the right time to write')
-=======
         # The below could be useful but as it writes at every single
         # step of the loop its too verbose even at debug
         # else:
         #     log.debug('.store method: This is not the right time to write')
->>>>>>> 85b3958d
 
     def default_parameter_name(self, paramname='amplitude'):
         """ Return name of default parameter for plotting
@@ -582,11 +577,7 @@
             self.snapshot()
             self.formatter.write_metadata(self, self.io, self.location)
 
-<<<<<<< HEAD
-    def finalize(self, save_metadata=True):
-=======
     def finalize(self, filename=None, write_metadata=True):
->>>>>>> 85b3958d
         """
         Mark the DataSet complete and write any remaining modifications.
 
@@ -606,11 +597,7 @@
         if hasattr(self.formatter, 'close_file'):
             self.formatter.close_file(self)
 
-<<<<<<< HEAD
-        if save_metadata:
-=======
         if write_metadata:
->>>>>>> 85b3958d
             self.save_metadata()
 
     def snapshot(self, update=False):
