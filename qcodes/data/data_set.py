"""DataSet class and factory functions."""

import time
import logging
from traceback import format_exc
from copy import deepcopy
from collections import OrderedDict

from .gnuplot_format import GNUPlotFormat
from .io import DiskIO
from .location import FormatLocation
from qcodes.utils.helpers import DelegateAttributes, full_class, deep_update, \
    get_last_input_cells

log = logging.getLogger(__name__)


logger = logging.getLogger(__name__)

def new_data(location=None, loc_record=None, name=None, overwrite=False,
             io=None, **kwargs):
    """
    Create a new DataSet.

    Args:
        location (str or callable or False, optional): If you provide a string,
            it must be an unused location in the io manager. Can also be:

            - a callable ``location provider`` with one required parameter
              (the io manager), and one optional (``record`` dict),
              which returns a location string when called
            - ``False`` - denotes an only-in-memory temporary DataSet.

            Note that the full path to or physical location of the data is a
            combination of io + location. the default ``DiskIO`` sets the base
            directory, which this location is a relative path inside.
            Default ``DataSet.location_provider`` which is initially
            ``FormatLocation()``

        loc_record (dict, optional): If location is a callable, this will be
            passed to it as ``record``

        name (str, optional): overrides the ``name`` key in the ``loc_record``.

        overwrite (bool): Are we allowed to overwrite an existing location?
            Default False.

        io (io_manager, optional): base physical location of the ``DataSet``.
            Default ``DataSet.default_io`` is initially ``DiskIO('.')`` which
            says the root data directory is the current working directory, ie
            where you started the python session.

        arrays (Optional[List[qcodes.DataArray]): arrays to add to the DataSet.
                Can be added later with ``self.add_array(array)``.

        formatter (Formatter, optional): sets the file format/structure to
            write (and read) with. Default ``DataSet.default_formatter`` which
            is initially ``GNUPlotFormat()``.

        write_period (float or None, optional):seconds
            between saves to disk.
    Returns:
        A new ``DataSet`` object ready for storing new data in.
    """
    if io is None:
        io = DataSet.default_io

    if name is not None:
        if not loc_record:
            loc_record = {}
        loc_record['name'] = name

    if location is None:
        location = DataSet.location_provider

    if callable(location):
        location = location(io, record=loc_record)

    if location and (not overwrite) and io.list(location):
        raise FileExistsError('"' + location + '" already has data')

    return DataSet(location=location, io=io, **kwargs)


def load_data(location=None, formatter=None, io=None):
    """
    Load an existing DataSet.

    Args:
        location (str, optional): the location to load from. Default is the
            current live DataSet.
            Note that the full path to or physical location of the data is a
            combination of io + location. the default ``DiskIO`` sets the base
            directory, which this location is a relative path inside.

        formatter (Formatter, optional): sets the file format/structure to
            read with. Default ``DataSet.default_formatter`` which
            is initially ``GNUPlotFormat()``.

        io (io_manager, optional): base physical location of the ``DataSet``.
            Default ``DataSet.default_io`` is initially ``DiskIO('.')`` which
            says the root data directory is the current working directory, ie
            where you started the python session.

    Returns:
        A new ``DataSet`` object loaded with pre-existing data.
    """
    if location is False:
        raise ValueError('location=False means a temporary DataSet, '
                         'which is incompatible with load_data')

    data = DataSet(location=location, formatter=formatter, io=io)
    data.read_metadata()
    data.read()
    return data


class DataSet(DelegateAttributes):

    """
    A container for one complete measurement loop.

    May contain many individual arrays with potentially different
    sizes and dimensionalities.

    Normally a DataSet should not be instantiated directly, but through
    ``new_data`` or ``load_data``.

    Args:
        location (str or False): A location in the io manager, or ``False`` for
            an only-in-memory temporary DataSet.
            Note that the full path to or physical location of the data is a
            combination of io + location. the default ``DiskIO`` sets the base
            directory, which this location is a relative path inside.

        io (io_manager, optional): base physical location of the ``DataSet``.
            Default ``DataSet.default_io`` is initially ``DiskIO('.')`` which
            says the root data directory is the current working directory, ie
            where you started the python session.

        arrays (Optional[List[qcodes.DataArray]): arrays to add to the DataSet.
                Can be added later with ``self.add_array(array)``.

        formatter (Formatter, optional): sets the file format/structure to
            write (and read) with. Default ``DataSet.default_formatter`` which
            is initially ``GNUPlotFormat()``.

        write_period (float or None, optional): Only if ``mode=LOCAL``, seconds
            between saves to disk. If not ``LOCAL``, the ``DataServer`` handles
            this and generally writes more often. Use None to disable writing
            from calls to ``self.store``. Default 5.

    Attributes:
        background_functions (OrderedDict[callable]): Class attribute,
            ``{key: fn}``: ``fn`` is a callable accepting no arguments, and
            ``key`` is a name to identify the function and help you attach and
            remove it.

            In ``DataSet.complete`` we call each of these periodically, in the
            order that they were attached.

            Note that because this is a class attribute, the functions will
            apply to every DataSet. If you want specific functions for one
            DataSet you can override this with an instance attribute.
    """

    # ie data_set.arrays['vsd'] === data_set.vsd
    delegate_attr_dicts = ['arrays']

    default_io = DiskIO('.')
    default_formatter = GNUPlotFormat()
    location_provider = FormatLocation()

    background_functions = OrderedDict()

    def __init__(self, location=None, arrays=None, formatter=None, io=None,
                 write_period=5):
        if location is False or isinstance(location, str):
            self.location = location
        else:
            raise ValueError('unrecognized location ' + repr(location))

        # TODO: when you change formatter or io (and there's data present)
        # make it all look unsaved
        self.formatter = formatter or self.default_formatter
        self.io = io or self.default_io

        self.write_period = write_period
        self.last_write = 0
        self.last_store = -1

        self.metadata = {}

        self.arrays = _PrettyPrintDict()
        if arrays:
            self.action_id_map = self._clean_array_ids(arrays)
            for array in arrays:
                self.add_array(array)

        if self.arrays:
            for array in self.arrays.values():
                array.init_data()

    def sync(self):
        """
        Synchronize this DataSet with the DataServer or storage.

        If this DataSet is on the server, asks the server for changes.
        If not, reads the entire DataSet from disk.

        Returns:
            bool: True if this DataSet is live on the server
        """
        # TODO: sync implies bidirectional... and it could be!
        # we should keep track of last sync timestamp and last modification
        # so we can tell whether this one, the other one, or both copies have
        # changed (and I guess throw an error if both did? Would be cool if we
        # could find a robust and intuitive way to make modifications to the
        # version on the DataServer from the main copy)

        # LOCAL DataSet - no need to sync just use local data
        return False

    def fraction_complete(self):
        """
        Get the fraction of this DataSet which has data in it.

        Returns:
            float: the average of all measured (not setpoint) arrays'
                ``fraction_complete()`` values, independent of the individual
                array sizes. If there are no measured arrays, returns zero.
        """
        array_count, total = 0, 0

        for array in self.arrays.values():
            if not array.is_setpoint:
                array_count += 1
                total += array.fraction_complete()

        return total / (array_count or 1)

    def complete(self, delay=1.5):
        """
        Periodically sync the DataSet and display percent complete status.

        Also, each period, execute functions stored in (class attribute)
        ``self.background_functions``. If a function fails, we log its
        traceback and continue on. If any one function fails twice in
        a row, it gets removed.

        Args:
            delay (float): seconds between iterations. Default 1.5
        """
<<<<<<< HEAD
        logger.info(
=======
        log.info(
>>>>>>> f1c01bd4
            'waiting for DataSet <{}> to complete'.format(self.location))

        failing = {key: False for key in self.background_functions}

        completed = False
        while True:
<<<<<<< HEAD
            logger.info('DataSet: {:.0f}% complete'.format(
=======
            log.info('DataSet: {:.0f}% complete'.format(
>>>>>>> f1c01bd4
                self.fraction_complete() * 100))

            # first check if we're done
            if self.sync() is False:
                completed = True

            # then even if we *are* done, execute the background functions
            # because we want things like live plotting to get the final data
            for key, fn in list(self.background_functions.items()):
                try:
<<<<<<< HEAD
                    logger.debug('calling {}: {}'.format(key, repr(fn)))
                    fn()
                    failing[key] = False
                except Exception:
                    logger.info(format_exc())
                    if failing[key]:
                        logger.warning(
=======
                    log.debug('calling {}: {}'.format(key, repr(fn)))
                    fn()
                    failing[key] = False
                except Exception:
                    log.info(format_exc())
                    if failing[key]:
                        log.warning(
>>>>>>> f1c01bd4
                            'background function {} failed twice in a row, '
                            'removing it'.format(key))
                        del self.background_functions[key]
                    failing[key] = True

            if completed:
                break

            # but only sleep if we're not already finished
            time.sleep(delay)

<<<<<<< HEAD
        logger.info('DataSet <{}> is complete'.format(self.location))
=======
        log.info('DataSet <{}> is complete'.format(self.location))
>>>>>>> f1c01bd4

    def get_changes(self, synced_indices):
        """
        Find changes since the last sync of this DataSet.

        Args:
            synced_indices (dict): ``{array_id: synced_index}`` where
                synced_index is the last flat index which has already
                been synced, for any (usually all) arrays in the DataSet.

        Returns:
            Dict[dict]: keys are ``array_id`` for each array with changes,
                values are dicts as returned by ``DataArray.get_changes``
                and required as kwargs to ``DataArray.apply_changes``.
                Note that not all arrays in ``synced_indices`` need be
                present in the return, only those with changes.
        """
        changes = {}

        for array_id, synced_index in synced_indices.items():
            array_changes = self.arrays[array_id].get_changes(synced_index)
            if array_changes:
                changes[array_id] = array_changes

        return changes

    def add_array(self, data_array):
        """
        Add one DataArray to this DataSet, and mark it as part of this DataSet.

        Note: DO NOT just set ``data_set.arrays[id] = data_array``, because
        this will not check if we are overwriting another array, nor set the
        reference back to this DataSet, nor that the ``array_id`` in the array
        matches how you're storing it here.

        Args:
            data_array (DataArray): the new array to add

        Raises:
            ValueError: if there is already an array with this id here.
        """
        # TODO: mask self.arrays so you *can't* set it directly?

        if data_array.array_id in self.arrays:
            raise ValueError('array_id {} already exists in this '
                             'DataSet'.format(data_array.array_id))
        self.arrays[data_array.array_id] = data_array

        # back-reference to the DataSet
        data_array.data_set = self

    def _clean_array_ids(self, arrays):
        """
        replace action_indices tuple with compact string array_ids
        stripping off as much extraneous info as possible
        """
        action_indices = [array.action_indices for array in arrays]
        for array in arrays:
            name = array.full_name
            if array.is_setpoint and name and not name.endswith('_set'):
                name += '_set'

            array.array_id = name
        array_ids = set([array.array_id for array in arrays])
        for name in array_ids:
            param_arrays = [array for array in arrays
                            if array.array_id == name]
            self._clean_param_ids(param_arrays, name)

        array_ids = [array.array_id for array in arrays]

        return dict(zip(action_indices, array_ids))

    def _clean_param_ids(self, arrays, name):
        # strip off as many leading equal indices as possible
        # and append the rest to the back of the name with underscores
        param_action_indices = [list(array.action_indices) for array in arrays]
        while all(len(ai) for ai in param_action_indices):
            if len(set(ai[0] for ai in param_action_indices)) == 1:
                for ai in param_action_indices:
                    ai[:1] = []
            else:
                break
        for array, ai in zip(arrays, param_action_indices):
            array.array_id = name + ''.join('_' + str(i) for i in ai)

    def store(self, loop_indices, ids_values):
        """
        Insert data into one or more of our DataArrays.

        Args:
            loop_indices (tuple): the indices within whatever loops we are
                inside. May have fewer dimensions than some of the arrays
                we are inserting into, if the corresponding value makes up
                the remaining dimensionality.
            values (Dict[Union[float, sequence]]): a dict whose keys are
                array_ids, and values are single numbers or entire slices
                to insert into that array.
         """
        for array_id, value in ids_values.items():
            self.arrays[array_id][loop_indices] = value
        self.last_store = time.time()
        if (self.write_period is not None and
                time.time() > self.last_write + self.write_period):
            log.debug('Attempting to write')
            self.write()
            self.last_write = time.time()
        else:
            log.debug('.store method: This is not the right time to write')

    def default_parameter_name(self, paramname='amplitude'):
        """ Return name of default parameter for plotting

        The default parameter is determined by looking into
        metdata['default_parameter_name'].  If this variable is not present,
        then the closest match to the argument paramname is tried.

        Args:
            paramname (str): Name to match to parameter name

        Returns:
            name ( Union[str, None] ): name of the default parameter
        """

        arraynames = self.arrays.keys()

        # overrule parameter name from the metadata
        if self.metadata.get('default_parameter_name', False):
            paramname = self.metadata['default_parameter_name']

        # try to return the exact name
        if paramname in arraynames:
            return paramname

        # try find something similar
        vv = [v for v in arraynames if v.endswith(paramname)]
        if (len(vv) > 0):
            return vv[0]
        vv = [v for v in arraynames if v.startswith(paramname)]
        if (len(vv) > 0):
            return vv[0]

        # try to get the first non-setpoint array
        vv = [v for v in arraynames if not self.arrays[v].is_setpoint]
        if (len(vv) > 0):
            return sorted(vv)[0]

        # fallback: any array found
        try:
            name = sorted((list(arraynames)))[0]
            return name
        except IndexError:
            pass
        return None

    def default_parameter_array(self, paramname='amplitude'):
        """ Return default parameter array

        Args:
            paramname (str): Name to match to parameter name.
                 Defaults to 'amplitude'

        Returns:
            array (DataArray): array corresponding to the default parameter

        See also:
            default_parameter_name

        """
        paramname = self.default_parameter_name(paramname=paramname)
        return getattr(self, paramname, None)

    def read(self):
        """Read the whole DataSet from storage, overwriting the local data."""
        if self.location is False:
            return
        self.formatter.read(self)

    def read_metadata(self):
        """Read the metadata from storage, overwriting the local data."""
        if self.location is False:
            return
        self.formatter.read_metadata(self)

    def write(self, write_metadata=False, only_complete=True):
        """
        Writes updates to the DataSet to storage.
        N.B. it is recommended to call data_set.finalize() when a DataSet is
        no longer expected to change to ensure files get closed

        Args:
            write_metadata (bool): write the metadata to disk
            only_complete (bool): passed on to the match_save_range inside
                self.formatter.write. Used to ensure that all new data gets
                saved even when some columns are strange.
        """
        if self.location is False:
            return

        self.formatter.write(self,
                             self.io,
                             self.location,
                             write_metadata=write_metadata,
                             only_complete=only_complete)

    def write_copy(self, path=None, io_manager=None, location=None):
        """
        Write a new complete copy of this DataSet to storage.

        Args:
            path (str, optional): An absolute path on this system to write to.
                If you specify this, you may not include either ``io_manager``
                or ``location``.

            io_manager (io_manager, optional): A new ``io_manager`` to use with
                either the ``DataSet``'s same or a new ``location``.

            location (str, optional): A new ``location`` to write to, using
                either this ``DataSet``'s same or a new ``io_manager``.
        """
        if io_manager is not None or location is not None:
            if path is not None:
                raise TypeError('If you provide io_manager or location '
                                'to write_copy, you may not provide path.')
            if io_manager is None:
                io_manager = self.io
            elif location is None:
                location = self.location
        elif path is not None:
            io_manager = DiskIO(None)
            location = path
        else:
            raise TypeError('You must provide at least one argument '
                            'to write_copy')

        if location is False:
            raise ValueError('write_copy needs a location, not False')

        lsi_cache = {}
        mr_cache = {}
        for array_id, array in self.arrays.items():
            lsi_cache[array_id] = array.last_saved_index
            mr_cache[array_id] = array.modified_range
            # array.clear_save() is not enough, we _need_ to set modified_range
            # TODO - identify *when* clear_save is not enough, and fix it
            # so we *can* use it. That said, maybe we will *still* want to
            # use the full array here no matter what, or strip trailing NaNs
            # separately, either here or in formatter.write?
            array.last_saved_index = None
            array.modified_range = (0, array.ndarray.size - 1)

        try:
            self.formatter.write(self, io_manager, location, force_write=True)
            self.snapshot()
            self.formatter.write_metadata(self, io_manager, location,
                                          read_first=False)
        finally:
            for array_id, array in self.arrays.items():
                array.last_saved_index = lsi_cache[array_id]
                array.modified_range = mr_cache[array_id]

    def add_metadata(self, new_metadata):
        """
        Update DataSet.metadata with additional data.

        Args:
            new_metadata (dict): new data to be deep updated into
                the existing metadata
        """
        deep_update(self.metadata, new_metadata)

    def save_metadata(self):
        """Evaluate and save the DataSet's metadata."""
        if self.location is not False:
            self.snapshot()
            self.formatter.write_metadata(self, self.io, self.location)

    def finalize(self):
        """
        Mark the DataSet complete and write any remaining modifications.

        Also closes the data file(s), if the ``Formatter`` we're using
        supports that.
        """
        log.debug('Finalising the DataSet. Writing.')
        # write all new data, not only (to?) complete columns
        self.write(only_complete=False)

        if hasattr(self.formatter, 'close_file'):
            self.formatter.close_file(self)

        self.save_metadata()

    def snapshot(self, update=False):
        """JSON state of the DataSet."""
        array_snaps = {}
        for array_id, array in self.arrays.items():
            array_snaps[array_id] = array.snapshot(update=update)

        self.metadata.update({
            '__class__': full_class(self),
            'location': self.location,
            'arrays': array_snaps,
            'formatter': full_class(self.formatter),
            'io': repr(self.io)
        })

        # Add last iPython input cells
        last_input_cells = get_last_input_cells(cells=15)
        if last_input_cells is not None:
            self.metadata['last_input_cells'] = last_input_cells

        return deepcopy(self.metadata)

    def get_array_metadata(self, array_id):
        """
        Get the metadata for a single contained DataArray.

        Args:
            array_id (str): the array to get metadata for.

        Returns:
            dict: metadata for this array.
        """
        try:
            return self.metadata['arrays'][array_id]
        except (AttributeError, KeyError):
            return None

    def __repr__(self):
        """Rich information about the DataSet and contained arrays."""
        out = type(self).__name__ + ':'

        attrs = [['data', repr(self.location)]]
        attr_template = '\n   {:4} = load_data({})'
        for var, val in attrs:
            out += attr_template.format(var, val)

        arr_info = [['<Type>', '<array_id>', '<array.name>', '<array.shape>']]

        if hasattr(self, 'action_id_map'):
            id_items = [
                item for index, item in sorted(self.action_id_map.items())]
        else:
            id_items = self.arrays.keys()

        for array_id in id_items:
            array = self.arrays[array_id]
            setp = 'Setpoint' if array.is_setpoint else 'Measured'
            name = array.name or 'None'
            array_id = array_id or 'None'
            arr_info.append([setp, array_id, name, repr(array.shape)])

        column_lengths = [max(len(row[i]) for row in arr_info)
                          for i in range(len(arr_info[0]))]
        out_template = ('\n   '
                        '{info[0]:{lens[0]}} | {info[1]:{lens[1]}} | '
                        '{info[2]:{lens[2]}} | {info[3]}')

        for arr_info_i in arr_info:
            out += out_template.format(info=arr_info_i, lens=column_lengths)

        return out


class _PrettyPrintDict(dict):
    """
    simple wrapper for a dict to repr its items on separate lines
    with a bit of indentation
    """

    def __repr__(self):
        body = '\n  '.join([repr(k) + ': ' + self._indent(repr(v))
                            for k, v in self.items()])
        return '{\n  ' + body + '\n}'

    def _indent(self, s):
        lines = s.split('\n')
        return '\n    '.join(lines)<|MERGE_RESOLUTION|>--- conflicted
+++ resolved
@@ -14,8 +14,6 @@
 
 log = logging.getLogger(__name__)
 
-
-logger = logging.getLogger(__name__)
 
 def new_data(location=None, loc_record=None, name=None, overwrite=False,
              io=None, **kwargs):
@@ -251,22 +249,14 @@
         Args:
             delay (float): seconds between iterations. Default 1.5
         """
-<<<<<<< HEAD
-        logger.info(
-=======
         log.info(
->>>>>>> f1c01bd4
             'waiting for DataSet <{}> to complete'.format(self.location))
 
         failing = {key: False for key in self.background_functions}
 
         completed = False
         while True:
-<<<<<<< HEAD
-            logger.info('DataSet: {:.0f}% complete'.format(
-=======
             log.info('DataSet: {:.0f}% complete'.format(
->>>>>>> f1c01bd4
                 self.fraction_complete() * 100))
 
             # first check if we're done
@@ -277,15 +267,6 @@
             # because we want things like live plotting to get the final data
             for key, fn in list(self.background_functions.items()):
                 try:
-<<<<<<< HEAD
-                    logger.debug('calling {}: {}'.format(key, repr(fn)))
-                    fn()
-                    failing[key] = False
-                except Exception:
-                    logger.info(format_exc())
-                    if failing[key]:
-                        logger.warning(
-=======
                     log.debug('calling {}: {}'.format(key, repr(fn)))
                     fn()
                     failing[key] = False
@@ -293,7 +274,6 @@
                     log.info(format_exc())
                     if failing[key]:
                         log.warning(
->>>>>>> f1c01bd4
                             'background function {} failed twice in a row, '
                             'removing it'.format(key))
                         del self.background_functions[key]
@@ -305,11 +285,7 @@
             # but only sleep if we're not already finished
             time.sleep(delay)
 
-<<<<<<< HEAD
-        logger.info('DataSet <{}> is complete'.format(self.location))
-=======
         log.info('DataSet <{}> is complete'.format(self.location))
->>>>>>> f1c01bd4
 
     def get_changes(self, synced_indices):
         """
