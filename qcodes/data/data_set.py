"""DataSet class and factory functions."""

import time
import logging
from traceback import format_exc
from copy import deepcopy
from collections import OrderedDict

from .gnuplot_format import GNUPlotFormat
from .io import DiskIO
from .location import FormatLocation
from qcodes.utils.helpers import DelegateAttributes, full_class, deep_update


def new_data(location=None, loc_record=None, name=None, overwrite=False,
             io=None, **kwargs):
    """
    Create a new DataSet.

    Args:
        location (str or callable or False, optional): If you provide a string,
            it must be an unused location in the io manager. Can also be:

            - a callable ``location provider`` with one required parameter
              (the io manager), and one optional (``record`` dict),
              which returns a location string when called
            - ``False`` - denotes an only-in-memory temporary DataSet.

            Note that the full path to or physical location of the data is a
            combination of io + location. the default ``DiskIO`` sets the base
            directory, which this location is a relative path inside.
            Default ``DataSet.location_provider`` which is initially
            ``FormatLocation()``

        loc_record (dict, optional): If location is a callable, this will be
            passed to it as ``record``

        name (str, optional): overrides the ``name`` key in the ``loc_record``.

        overwrite (bool): Are we allowed to overwrite an existing location?
            Default False.

        io (io_manager, optional): base physical location of the ``DataSet``.
            Default ``DataSet.default_io`` is initially ``DiskIO('.')`` which
            says the root data directory is the current working directory, ie
            where you started the python session.

        arrays (Optional[List[qcodes.DataArray]): arrays to add to the DataSet.
                Can be added later with ``self.add_array(array)``.

        formatter (Formatter, optional): sets the file format/structure to
            write (and read) with. Default ``DataSet.default_formatter`` which
            is initially ``GNUPlotFormat()``.

        write_period (float or None, optional):seconds
            between saves to disk.
    Returns:
        A new ``DataSet`` object ready for storing new data in.
    """
    if io is None:
        io = DataSet.default_io

    if name is not None:
        if not loc_record:
            loc_record = {}
        loc_record['name'] = name

    if location is None:
        location = DataSet.location_provider

    if callable(location):
        location = location(io, record=loc_record)

    if location and (not overwrite) and io.list(location):
        raise FileExistsError('"' + location + '" already has data')

    return DataSet(location=location, io=io, **kwargs)


def load_data(location=None, formatter=None, io=None):
    """
    Load an existing DataSet.

    Args:
        location (str, optional): the location to load from. Default is the
            current live DataSet.
            Note that the full path to or physical location of the data is a
            combination of io + location. the default ``DiskIO`` sets the base
            directory, which this location is a relative path inside.

        formatter (Formatter, optional): sets the file format/structure to
            read with. Default ``DataSet.default_formatter`` which
            is initially ``GNUPlotFormat()``.

        io (io_manager, optional): base physical location of the ``DataSet``.
            Default ``DataSet.default_io`` is initially ``DiskIO('.')`` which
            says the root data directory is the current working directory, ie
            where you started the python session.

    Returns:
        A new ``DataSet`` object loaded with pre-existing data.
    """
    if location is False:
        raise ValueError('location=False means a temporary DataSet, '
                         'which is incompatible with load_data')

    data = DataSet(location=location, formatter=formatter, io=io)
    data.read_metadata()
    data.read()
    return data


class DataSet(DelegateAttributes):

    """
    A container for one complete measurement loop.

    May contain many individual arrays with potentially different
    sizes and dimensionalities.

    Normally a DataSet should not be instantiated directly, but through
    ``new_data`` or ``load_data``.

    Args:
        location (str or False): A location in the io manager, or ``False`` for
            an only-in-memory temporary DataSet.
            Note that the full path to or physical location of the data is a
            combination of io + location. the default ``DiskIO`` sets the base
            directory, which this location is a relative path inside.

        io (io_manager, optional): base physical location of the ``DataSet``.
            Default ``DataSet.default_io`` is initially ``DiskIO('.')`` which
            says the root data directory is the current working directory, ie
            where you started the python session.

        arrays (Optional[List[qcodes.DataArray]): arrays to add to the DataSet.
                Can be added later with ``self.add_array(array)``.

        formatter (Formatter, optional): sets the file format/structure to
            write (and read) with. Default ``DataSet.default_formatter`` which
            is initially ``GNUPlotFormat()``.

        write_period (float or None, optional): Only if ``mode=LOCAL``, seconds
            between saves to disk. If not ``LOCAL``, the ``DataServer`` handles
            this and generally writes more often. Use None to disable writing
            from calls to ``self.store``. Default 5.

    Attributes:
        background_functions (OrderedDict[callable]): Class attribute,
            ``{key: fn}``: ``fn`` is a callable accepting no arguments, and
            ``key`` is a name to identify the function and help you attach and
            remove it.

            In ``DataSet.complete`` we call each of these periodically, in the
            order that they were attached.

            Note that because this is a class attribute, the functions will
            apply to every DataSet. If you want specific functions for one
            DataSet you can override this with an instance attribute.
    """

    # ie data_set.arrays['vsd'] === data_set.vsd
    delegate_attr_dicts = ['arrays']

    default_io = DiskIO('.')
    default_formatter = GNUPlotFormat()
    location_provider = FormatLocation()

    background_functions = OrderedDict()

<<<<<<< HEAD
    latest_dataset = None

    def __init__(self, location=None, mode=DataMode.LOCAL, arrays=None,
                 data_manager=False, formatter=None, io=None, write_period=5):
=======
    def __init__(self, location=None, arrays=None, formatter=None, io=None,
                 write_period=5):
>>>>>>> 8e8df1dd
        if location is False or isinstance(location, str):
            self.location = location
        else:
            raise ValueError('unrecognized location ' + repr(location))

        # TODO: when you change formatter or io (and there's data present)
        # make it all look unsaved
        self.formatter = formatter or self.default_formatter
        self.io = io or self.default_io

        self.write_period = write_period
        self.last_write = 0
        self.last_store = -1

        self.metadata = {}

        self.arrays = _PrettyPrintDict()
        if arrays:
            self.action_id_map = self._clean_array_ids(arrays)
            for array in arrays:
                self.add_array(array)

<<<<<<< HEAD
        if data_manager is True and mode in SERVER_MODES:
            data_manager = get_data_manager()

        if mode == DataMode.LOCAL:
            self._init_local()
        elif mode == DataMode.PUSH_TO_SERVER:
            self._init_push_to_server(data_manager)
        elif mode == DataMode.PULL_FROM_SERVER:
            self._init_live(data_manager)
        else:
            raise ValueError('unrecognized DataSet mode', mode)
        DataSet.latest_dataset = self

    def _init_local(self):
        self.mode = DataMode.LOCAL

=======
>>>>>>> 8e8df1dd
        if self.arrays:
            for array in self.arrays.values():
                array.init_data()

    def sync(self):
        """
        Synchronize this DataSet with the DataServer or storage.

        If this DataSet is on the server, asks the server for changes.
        If not, reads the entire DataSet from disk.

        Returns:
            bool: True if this DataSet is live on the server
        """
        # TODO: sync implies bidirectional... and it could be!
        # we should keep track of last sync timestamp and last modification
        # so we can tell whether this one, the other one, or both copies have
        # changed (and I guess throw an error if both did? Would be cool if we
        # could find a robust and intuitive way to make modifications to the
        # version on the DataServer from the main copy)

        # LOCAL DataSet - no need to sync just use local data
        return False

    def fraction_complete(self):
        """
        Get the fraction of this DataSet which has data in it.

        Returns:
            float: the average of all measured (not setpoint) arrays'
                ``fraction_complete()`` values, independent of the individual
                array sizes. If there are no measured arrays, returns zero.
        """
        array_count, total = 0, 0

        for array in self.arrays.values():
            if not array.is_setpoint:
                array_count += 1
                total += array.fraction_complete()

        return total / (array_count or 1)

    def complete(self, delay=1.5):
        """
        Periodically sync the DataSet and display percent complete status.

        Also, each period, execute functions stored in (class attribute)
        ``self.background_functions``. If a function fails, we log its
        traceback and continue on. If any one function fails twice in
        a row, it gets removed.

        Args:
            delay (float): seconds between iterations. Default 1.5
        """
        logging.info(
            'waiting for DataSet <{}> to complete'.format(self.location))

        failing = {key: False for key in self.background_functions}

        completed = False
        while True:
            logging.info('DataSet: {:.0f}% complete'.format(
                self.fraction_complete() * 100))

            # first check if we're done
            if self.sync() is False:
                completed = True

            # then even if we *are* done, execute the background functions
            # because we want things like live plotting to get the final data
            for key, fn in list(self.background_functions.items()):
                try:
                    logging.debug('calling {}: {}'.format(key, repr(fn)))
                    fn()
                    failing[key] = False
                except Exception:
                    logging.info(format_exc())
                    if failing[key]:
                        logging.warning(
                            'background function {} failed twice in a row, '
                            'removing it'.format(key))
                        del self.background_functions[key]
                    failing[key] = True

            if completed:
                break

            # but only sleep if we're not already finished
            time.sleep(delay)

        logging.info('DataSet <{}> is complete'.format(self.location))

    def get_changes(self, synced_indices):
        """
        Find changes since the last sync of this DataSet.

        Args:
            synced_indices (dict): ``{array_id: synced_index}`` where
                synced_index is the last flat index which has already
                been synced, for any (usually all) arrays in the DataSet.

        Returns:
            Dict[dict]: keys are ``array_id`` for each array with changes,
                values are dicts as returned by ``DataArray.get_changes``
                and required as kwargs to ``DataArray.apply_changes``.
                Note that not all arrays in ``synced_indices`` need be
                present in the return, only those with changes.
        """
        changes = {}

        for array_id, synced_index in synced_indices.items():
            array_changes = self.arrays[array_id].get_changes(synced_index)
            if array_changes:
                changes[array_id] = array_changes

        return changes

    def add_array(self, data_array):
        """
        Add one DataArray to this DataSet, and mark it as part of this DataSet.

        Note: DO NOT just set ``data_set.arrays[id] = data_array``, because
        this will not check if we are overwriting another array, nor set the
        reference back to this DataSet, nor that the ``array_id`` in the array
        matches how you're storing it here.

        Args:
            data_array (DataArray): the new array to add

        Raises:
            ValueError: if there is already an array with this id here.
        """
        # TODO: mask self.arrays so you *can't* set it directly?

        if data_array.array_id in self.arrays:
            raise ValueError('array_id {} already exists in this '
                             'DataSet'.format(data_array.array_id))
        self.arrays[data_array.array_id] = data_array

        # back-reference to the DataSet
        data_array.data_set = self

    def _clean_array_ids(self, arrays):
        """
        replace action_indices tuple with compact string array_ids
        stripping off as much extraneous info as possible
        """
        action_indices = [array.action_indices for array in arrays]
        for array in arrays:
            name = array.full_name
            if array.is_setpoint and name and not name.endswith('_set'):
                name += '_set'

            array.array_id = name
        array_ids = set([array.array_id for array in arrays])
        for name in array_ids:
            param_arrays = [array for array in arrays
                            if array.array_id == name]
            self._clean_param_ids(param_arrays, name)

        array_ids = [array.array_id for array in arrays]

        return dict(zip(action_indices, array_ids))

    def _clean_param_ids(self, arrays, name):
        # strip off as many leading equal indices as possible
        # and append the rest to the back of the name with underscores
        param_action_indices = [list(array.action_indices) for array in arrays]
        while all(len(ai) for ai in param_action_indices):
            if len(set(ai[0] for ai in param_action_indices)) == 1:
                for ai in param_action_indices:
                    ai[:1] = []
            else:
                break
        for array, ai in zip(arrays, param_action_indices):
            array.array_id = name + ''.join('_' + str(i) for i in ai)

    def store(self, loop_indices, ids_values):
        """
        Insert data into one or more of our DataArrays.

        Args:
            loop_indices (tuple): the indices within whatever loops we are
                inside. May have fewer dimensions than some of the arrays
                we are inserting into, if the corresponding value makes up
                the remaining dimensionality.
            values (Dict[Union[float, sequence]]): a dict whose keys are
                array_ids, and values are single numbers or entire slices
                to insert into that array.
         """
        for array_id, value in ids_values.items():
            self.arrays[array_id][loop_indices] = value
        self.last_store = time.time()
        if (self.write_period is not None and
                time.time() > self.last_write + self.write_period):
            self.write()
            self.last_write = time.time()

    def default_parameter_name(self, paramname='amplitude'):
        """ Return name of default parameter for plotting

        The default parameter is determined by looking into
        metdata['default_parameter_name'].  If this variable is not present,
        then the closest match to the argument paramname is tried.

        Args:
            paramname (str): Name to match to parameter name

        Returns:
            name ( Union[str, None] ): name of the default parameter
        """

        arraynames = self.arrays.keys()

        # overrule parameter name from the metadata
        if self.metadata.get('default_parameter_name', False):
            paramname = self.metadata['default_parameter_name']

        # try to return the exact name
        if paramname in arraynames:
            return paramname

        # try find something similar
        vv = [v for v in arraynames if v.endswith(paramname)]
        if (len(vv) > 0):
            return vv[0]

        # try to get the first non-setpoint array
        vv = [v for v in arraynames if not self.arrays[v].is_setpoint]
        if (len(vv) > 0):
            return sorted(vv)[0]

        # fallback: any array found
        try:
            name = sorted((list(arraynames)))[0]
            return name
        except IndexError:
            pass
        return None

    def default_parameter_array(self, paramname='amplitude'):
        """ Return default parameter array

        Args:
            paramname (str): Name to match to parameter name.
                 Defaults to 'amplitude'

        Returns:
            array (DataArray): array corresponding to the default parameter

        See also:
            default_parameter_name

        """
        paramname = self.default_parameter_name(paramname=paramname)
        return getattr(self, paramname, None)

    def read(self):
        """Read the whole DataSet from storage, overwriting the local data."""
        if self.location is False:
            return
        self.formatter.read(self)

    def read_metadata(self):
        """Read the metadata from storage, overwriting the local data."""
        if self.location is False:
            return
        self.formatter.read_metadata(self)

    def write(self, write_metadata=False):
        """
        Writes updates to the DataSet to storage.
        N.B. it is recommended to call data_set.finalize() when a DataSet is
        no longer expected to change to ensure files get closed

        Args:
            write_metadata (bool): write the metadata to disk
        """
        if self.location is False:
            return

        self.formatter.write(self,
                             self.io,
                             self.location,
                             write_metadata=write_metadata)

    def write_copy(self, path=None, io_manager=None, location=None):
        """
        Write a new complete copy of this DataSet to storage.

        Args:
            path (str, optional): An absolute path on this system to write to.
                If you specify this, you may not include either ``io_manager``
                or ``location``.

            io_manager (io_manager, optional): A new ``io_manager`` to use with
                either the ``DataSet``'s same or a new ``location``.

            location (str, optional): A new ``location`` to write to, using
                either this ``DataSet``'s same or a new ``io_manager``.
        """
        if io_manager is not None or location is not None:
            if path is not None:
                raise TypeError('If you provide io_manager or location '
                                'to write_copy, you may not provide path.')
            if io_manager is None:
                io_manager = self.io
            elif location is None:
                location = self.location
        elif path is not None:
            io_manager = DiskIO(None)
            location = path
        else:
            raise TypeError('You must provide at least one argument '
                            'to write_copy')

        if location is False:
            raise ValueError('write_copy needs a location, not False')

        lsi_cache = {}
        mr_cache = {}
        for array_id, array in self.arrays.items():
            lsi_cache[array_id] = array.last_saved_index
            mr_cache[array_id] = array.modified_range
            # array.clear_save() is not enough, we _need_ to set modified_range
            # TODO - identify *when* clear_save is not enough, and fix it
            # so we *can* use it. That said, maybe we will *still* want to
            # use the full array here no matter what, or strip trailing NaNs
            # separately, either here or in formatter.write?
            array.last_saved_index = None
            array.modified_range = (0, array.ndarray.size - 1)

        try:
            self.formatter.write(self, io_manager, location, force_write=True)
            self.snapshot()
            self.formatter.write_metadata(self, io_manager, location,
                                          read_first=False)
        finally:
            for array_id, array in self.arrays.items():
                array.last_saved_index = lsi_cache[array_id]
                array.modified_range = mr_cache[array_id]

    def add_metadata(self, new_metadata):
        """
        Update DataSet.metadata with additional data.

        Args:
            new_metadata (dict): new data to be deep updated into
                the existing metadata
        """
        deep_update(self.metadata, new_metadata)

    def save_metadata(self):
        """Evaluate and save the DataSet's metadata."""
        if self.location is not False:
            self.snapshot()
            self.formatter.write_metadata(self, self.io, self.location)

    def finalize(self):
        """
        Mark the DataSet complete and write any remaining modifications.

        Also closes the data file(s), if the ``Formatter`` we're using
        supports that.
        """
        self.write()

        if hasattr(self.formatter, 'close_file'):
            self.formatter.close_file(self)

        self.save_metadata()

    def snapshot(self, update=False):
        """JSON state of the DataSet."""
        array_snaps = {}
        for array_id, array in self.arrays.items():
            array_snaps[array_id] = array.snapshot(update=update)

        self.metadata.update({
            '__class__': full_class(self),
            'location': self.location,
            'arrays': array_snaps,
            'formatter': full_class(self.formatter),
            'io': repr(self.io)
        })
        return deepcopy(self.metadata)

    def get_array_metadata(self, array_id):
        """
        Get the metadata for a single contained DataArray.

        Args:
            array_id (str): the array to get metadata for.

        Returns:
            dict: metadata for this array.
        """
        try:
            return self.metadata['arrays'][array_id]
        except (AttributeError, KeyError):
            return None

    def __repr__(self):
        """Rich information about the DataSet and contained arrays."""
        out = type(self).__name__ + ':'

        attrs = [['location', repr(self.location)]]
        attr_template = '\n   {:8} = {}'
        for var, val in attrs:
            out += attr_template.format(var, val)

        arr_info = [['<Type>', '<array_id>', '<array.name>', '<array.shape>']]

        if hasattr(self, 'action_id_map'):
            id_items = [
                item for index, item in sorted(self.action_id_map.items())]
        else:
            id_items = self.arrays.keys()

        for array_id in id_items:
            array = self.arrays[array_id]
            setp = 'Setpoint' if array.is_setpoint else 'Measured'
            name = array.name or 'None'
            array_id = array_id or 'None'
            arr_info.append([setp, array_id, name, repr(array.shape)])

        column_lengths = [max(len(row[i]) for row in arr_info)
                          for i in range(len(arr_info[0]))]
        out_template = ('\n   '
                        '{info[0]:{lens[0]}} | {info[1]:{lens[1]}} | '
                        '{info[2]:{lens[2]}} | {info[3]}')

        for arr_info_i in arr_info:
            out += out_template.format(info=arr_info_i, lens=column_lengths)

        return out


class _PrettyPrintDict(dict):
    """
    simple wrapper for a dict to repr its items on separate lines
    with a bit of indentation
    """
    def __repr__(self):
        body = '\n  '.join([repr(k) + ': ' + self._indent(repr(v))
                            for k, v in self.items()])
        return '{\n  ' + body + '\n}'

    def _indent(self, s):
        lines = s.split('\n')
        return '\n    '.join(lines)<|MERGE_RESOLUTION|>--- conflicted
+++ resolved
@@ -168,15 +168,8 @@
 
     background_functions = OrderedDict()
 
-<<<<<<< HEAD
-    latest_dataset = None
-
-    def __init__(self, location=None, mode=DataMode.LOCAL, arrays=None,
-                 data_manager=False, formatter=None, io=None, write_period=5):
-=======
     def __init__(self, location=None, arrays=None, formatter=None, io=None,
                  write_period=5):
->>>>>>> 8e8df1dd
         if location is False or isinstance(location, str):
             self.location = location
         else:
@@ -199,25 +192,6 @@
             for array in arrays:
                 self.add_array(array)
 
-<<<<<<< HEAD
-        if data_manager is True and mode in SERVER_MODES:
-            data_manager = get_data_manager()
-
-        if mode == DataMode.LOCAL:
-            self._init_local()
-        elif mode == DataMode.PUSH_TO_SERVER:
-            self._init_push_to_server(data_manager)
-        elif mode == DataMode.PULL_FROM_SERVER:
-            self._init_live(data_manager)
-        else:
-            raise ValueError('unrecognized DataSet mode', mode)
-        DataSet.latest_dataset = self
-
-    def _init_local(self):
-        self.mode = DataMode.LOCAL
-
-=======
->>>>>>> 8e8df1dd
         if self.arrays:
             for array in self.arrays.values():
                 array.init_data()
