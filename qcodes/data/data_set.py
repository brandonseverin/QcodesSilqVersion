"""DataSet class and factory functions."""

import time
import logging
from warnings import warn
from traceback import format_exc
from copy import deepcopy
from collections import OrderedDict
from pathlib import Path
from typing import Union, Optional

from .gnuplot_format import GNUPlotFormat
from .io import DiskIO
from .location import FormatLocation
from qcodes.utils.helpers import DelegateAttributes, full_class, deep_update, \
    get_last_input_cells
from .data_array import DataArray

log = logging.getLogger(__name__)


def new_data(location=None, loc_record=None, name=None, overwrite=False,
             io=None, **kwargs):
    """
    Create a new DataSet.

    Args:
        location (str or callable or False, optional): If you provide a string,
            it must be an unused location in the io manager. Can also be:

            - a callable ``location provider`` with one required parameter
              (the io manager), and one optional (``record`` dict),
              which returns a location string when called
            - ``False`` - denotes an only-in-memory temporary DataSet.

            Note that the full path to or physical location of the data is a
            combination of io + location. the default ``DiskIO`` sets the base
            directory, which this location is a relative path inside.
            Default ``DataSet.location_provider`` which is initially
            ``FormatLocation()``

        loc_record (dict, optional): If location is a callable, this will be
            passed to it as ``record``

        name (str, optional): overrides the ``name`` key in the ``loc_record``.

        overwrite (bool): Are we allowed to overwrite an existing location?
            Default False.

        io (io_manager, optional): base physical location of the ``DataSet``.
            Default ``DataSet.default_io`` is initially ``DiskIO('.')`` which
            says the root data directory is the current working directory, ie
            where you started the python session.

        arrays (Optional[List[qcodes.DataArray]): arrays to add to the DataSet.
                Can be added later with ``self.add_array(array)``.

        formatter (Formatter, optional): sets the file format/structure to
            write (and read) with. Default ``DataSet.default_formatter`` which
            is initially ``GNUPlotFormat()``.

        write_period (float or None, optional):seconds
            between saves to disk.
    Returns:
        A new ``DataSet`` object ready for storing new data in.
    """
    if io is None:
        io = DataSet.default_io

    if name is not None:
        if not loc_record:
            loc_record = {}
        loc_record['name'] = name

    if location is None:
        location = DataSet.location_provider

    if callable(location):
        location = location(io, record=loc_record)

    if location and (not overwrite) and io.list(location):
        raise FileExistsError('"' + location + '" already has data')

    return DataSet(location=location, io=io, **kwargs)


def load_data(location=None, formatter=None, io=None, load_arrays=True):
    """
    Load an existing DataSet.

    Args:
        location (str, optional): the location to load from. Default is the
            current live DataSet.
            Note that the full path to or physical location of the data is a
            combination of io + location. the default ``DiskIO`` sets the base
            directory, which this location is a relative path inside.

        formatter (Formatter, optional): sets the file format/structure to
            read with. Default ``DataSet.default_formatter`` which
            is initially ``GNUPlotFormat()``.

        io (io_manager, optional): base physical location of the ``DataSet``.
            Default ``DataSet.default_io`` is initially ``DiskIO('.')`` which
            says the root data directory is the current working directory, ie
            where you started the python session.

        load_arrays (bool): Whether to load data arrays or only metadata

    Returns:
        A new ``DataSet`` object loaded with pre-existing data.
    """
    if location is False:
        raise ValueError('location=False means a temporary DataSet, '
                         'which is incompatible with load_data')

    data = DataSet(location=location, formatter=formatter, io=io)
    data.read_metadata()

    if load_arrays:
        data.read()

    return data

class DataSet(DelegateAttributes):

    """
    A container for one complete measurement loop.

    May contain many individual arrays with potentially different
    sizes and dimensionalities.

    Normally a DataSet should not be instantiated directly, but through
    ``new_data`` or ``load_data``.

    Args:
        location (str or False): A location in the io manager, or ``False`` for
            an only-in-memory temporary DataSet.
            Note that the full path to or physical location of the data is a
            combination of io + location. the default ``DiskIO`` sets the base
            directory, which this location is a relative path inside.

        io (io_manager, optional): base physical location of the ``DataSet``.
            Default ``DataSet.default_io`` is initially ``DiskIO('.')`` which
            says the root data directory is the current working directory, ie
            where you started the python session.

        arrays (Optional[List[qcodes.DataArray]): arrays to add to the DataSet.
                Can be added later with ``self.add_array(array)``.

        formatter (Formatter, optional): sets the file format/structure to
            write (and read) with. Default ``DataSet.default_formatter`` which
            is initially ``GNUPlotFormat()``.

        write_period (float or None, optional): Only if ``mode=LOCAL``, seconds
            between saves to disk. If not ``LOCAL``, the ``DataServer`` handles
            this and generally writes more often. Use None to disable writing
            from calls to ``self.store``. Default 5.

    Attributes:
        background_functions (OrderedDict[callable]): Class attribute,
            ``{key: fn}``: ``fn`` is a callable accepting no arguments, and
            ``key`` is a name to identify the function and help you attach and
            remove it.

            In ``DataSet.complete`` we call each of these periodically, in the
            order that they were attached.

            Note that because this is a class attribute, the functions will
            apply to every DataSet. If you want specific functions for one
            DataSet you can override this with an instance attribute.
    """

    # ie data_set.arrays['vsd'] === data_set.vsd
    delegate_attr_dicts = ['arrays']

    default_io = DiskIO('.')
    default_formatter = GNUPlotFormat()
    location_provider = FormatLocation()

    background_functions = OrderedDict()

    def __init__(self, location=None, arrays=None, formatter=None, io=None,
                 write_period=5):
        if location is False or isinstance(location, str):
            self.location = location
        else:
            raise ValueError('unrecognized location ' + repr(location))

        # TODO: when you change formatter or io (and there's data present)
        # make it all look unsaved
        self.formatter = formatter or self.default_formatter
        self.io = io or self.default_io

        self.write_period = write_period
        self.last_write = 0
        self.last_store = -1
        self.active = False

        self.metadata = {}

        self.arrays = _PrettyPrintDict()
        if arrays:
            self.action_id_map = self._clean_array_ids(arrays)
            for array in arrays:
                self.add_array(array)

        if self.arrays:
            for array in self.arrays.values():
                array.init_data()

    @property
    def filepath(self) -> Path:
        if isinstance(self.location, str):
            return Path(self.io.to_path(self.location))
        else:
            return None

    def __getitem__(self, key):
        if isinstance(key, tuple):
            # Both a key and a data_group identifier is provided
            key, data_group = key
        else:
            data_group = None

        if key in self.arrays:
            # Unique data array found, ignore data_group
            return self.arrays[key]
        else:
<<<<<<< HEAD
            return self.get_array(key, data_group=data_group)
=======
            try:
                return self.get_array(key)
            except RuntimeError as e:
                return self.get_array(key, set_arrays=True)
>>>>>>> 1ddda451

    def _ipython_key_completions_(self):
        """Tab completion for IPython, i.e. the data arrays """
        return self.arrays.keys()

    def sync(self):
        """
        Synchronize this DataSet with the DataServer or storage.

        If this DataSet is on the server, asks the server for changes.
        If not, reads the entire DataSet from disk.

        Returns:
            bool: True if this DataSet is live on the server
        """
        # TODO: sync implies bidirectional... and it could be!
        # we should keep track of last sync timestamp and last modification
        # so we can tell whether this one, the other one, or both copies have
        # changed (and I guess throw an error if both did? Would be cool if we
        # could find a robust and intuitive way to make modifications to the
        # version on the DataServer from the main copy)

        # LOCAL DataSet - no need to sync just use local data
        return self.active

    def fraction_complete(self):
        """
        Get the fraction of this DataSet which has data in it.

        Returns:
            float: the average of all measured (not setpoint) arrays'
                ``fraction_complete()`` values, independent of the individual
                array sizes. If there are no measured arrays, returns zero.
        """
        array_count, total = 0, 0

        for array in self.arrays.values():
            if not array.is_setpoint:
                array_count += 1
                total += array.fraction_complete()

        return total / (array_count or 1)

    def complete(self, delay=1.5):
        """
        Periodically sync the DataSet and display percent complete status.

        Also, each period, execute functions stored in (class attribute)
        ``self.background_functions``. If a function fails, we log its
        traceback and continue on. If any one function fails twice in
        a row, it gets removed.

        Args:
            delay (float): seconds between iterations. Default 1.5
        """
        log.info(
            'waiting for DataSet <{}> to complete'.format(self.location))

        failing = {key: False for key in self.background_functions}

        completed = False
        while True:
            log.info('DataSet: {:.0f}% complete'.format(
                self.fraction_complete() * 100))

            # first check if we're done
            if self.sync() is False:
                completed = True

            # then even if we *are* done, execute the background functions
            # because we want things like live plotting to get the final data
            for key, fn in list(self.background_functions.items()):
                try:
                    log.debug('calling {}: {}'.format(key, repr(fn)))
                    fn()
                    failing[key] = False
                except Exception:
                    log.info(format_exc())
                    if failing[key]:
                        log.warning(
                            'background function {} failed twice in a row, '
                            'removing it'.format(key))
                        del self.background_functions[key]
                    failing[key] = True

            if completed:
                break

            # but only sleep if we're not already finished
            time.sleep(delay)

        log.info('DataSet <{}> is complete'.format(self.location))

    def get_changes(self, synced_indices):
        """
        Find changes since the last sync of this DataSet.

        Args:
            synced_indices (dict): ``{array_id: synced_index}`` where
                synced_index is the last flat index which has already
                been synced, for any (usually all) arrays in the DataSet.

        Returns:
            Dict[dict]: keys are ``array_id`` for each array with changes,
                values are dicts as returned by ``DataArray.get_changes``
                and required as kwargs to ``DataArray.apply_changes``.
                Note that not all arrays in ``synced_indices`` need be
                present in the return, only those with changes.
        """
        changes = {}

        for array_id, synced_index in synced_indices.items():
            array_changes = self.arrays[array_id].get_changes(synced_index)
            if array_changes:
                changes[array_id] = array_changes

        return changes

    def add_array(self, data_array):
        """
        Add one DataArray to this DataSet, and mark it as part of this DataSet.

        Note: DO NOT just set ``data_set.arrays[id] = data_array``, because
        this will not check if we are overwriting another array, nor set the
        reference back to this DataSet, nor that the ``array_id`` in the array
        matches how you're storing it here.

        Args:
            data_array (DataArray): the new array to add

        Raises:
            ValueError: if there is already an array with this id here.
        """
        # TODO: mask self.arrays so you *can't* set it directly?

        if data_array.array_id in self.arrays:
            raise ValueError('array_id {} already exists in this '
                             'DataSet'.format(data_array.array_id))
        self.arrays[data_array.array_id] = data_array

        # back-reference to the DataSet
        data_array.data_set = self

    def _clean_array_ids(self, arrays):
        """
        replace action_indices tuple with compact string array_ids
        stripping off as much extraneous info as possible
        """
        action_indices = [array.action_indices for array in arrays]
        for array in arrays:
            name = array.full_name
            if array.is_setpoint and name and not name.endswith('_set'):
                name += '_set'

            array.array_id = name
        array_ids = set([array.array_id for array in arrays])
        for name in array_ids:
            param_arrays = [array for array in arrays
                            if array.array_id == name]
            self._clean_param_ids(param_arrays, name)

        array_ids = [array.array_id for array in arrays]

        return dict(zip(action_indices, array_ids))

    def _clean_param_ids(self, arrays, name):
        # strip off as many leading equal indices as possible
        # and append the rest to the back of the name with underscores
        param_action_indices = [list(array.action_indices) for array in arrays]
        while all(len(ai) for ai in param_action_indices):
            if len(set(ai[0] for ai in param_action_indices)) == 1:
                for ai in param_action_indices:
                    ai[:1] = []
            else:
                break
        for array, ai in zip(arrays, param_action_indices):
            array.array_id = name + ''.join('_' + str(i) for i in ai)

    def store(self, loop_indices, ids_values):
        """
        Insert data into one or more of our DataArrays.

        Args:
            loop_indices (tuple): the indices within whatever loops we are
                inside. May have fewer dimensions than some of the arrays
                we are inserting into, if the corresponding value makes up
                the remaining dimensionality.
            values (Dict[Union[float, sequence]]): a dict whose keys are
                array_ids, and values are single numbers or entire slices
                to insert into that array.
         """
        for array_id, value in ids_values.items():
            self.arrays[array_id][loop_indices] = value
        self.last_store = time.time()
        if (self.write_period is not None and
                time.time() > self.last_write + self.write_period):
            # log.debug('Attempting to write')
            self.write()
            self.last_write = time.time()
        # The below could be useful but as it writes at every single
        # step of the loop its too verbose even at debug
        # else:
        #     log.debug('.store method: This is not the right time to write')

    def default_parameter_name(self, paramname='amplitude'):
        """ Return name of default parameter for plotting

        The default parameter is determined by looking into
        metdata['default_parameter_name'].  If this variable is not present,
        then the closest match to the argument paramname is tried.

        Args:
            paramname (str): Name to match to parameter name

        Returns:
            name ( Union[str, None] ): name of the default parameter
        """

        arraynames = self.arrays.keys()

        # overrule parameter name from the metadata
        if self.metadata.get('default_parameter_name', False):
            paramname = self.metadata['default_parameter_name']

        # try to return the exact name
        if paramname in arraynames:
            return paramname

        # try find something similar
        vv = [v for v in arraynames if v.endswith(paramname)]
        if (len(vv) > 0):
            return vv[0]
        vv = [v for v in arraynames if v.startswith(paramname)]
        if (len(vv) > 0):
            return vv[0]

        # try to get the first non-setpoint array
        vv = [v for v in arraynames if not self.arrays[v].is_setpoint]
        if (len(vv) > 0):
            return sorted(vv)[0]

        # fallback: any array found
        try:
            name = sorted((list(arraynames)))[0]
            return name
        except IndexError:
            pass
        return None

    def default_parameter_array(self, paramname='amplitude'):
        """ Return default parameter array

        Args:
            paramname (str): Name to match to parameter name.
                 Defaults to 'amplitude'

        Returns:
            array (DataArray): array corresponding to the default parameter

        See also:
            default_parameter_name

        """
        paramname = self.default_parameter_name(paramname=paramname)
        return getattr(self, paramname, None)

    def read(self):
        """Read the whole DataSet from storage, overwriting the local data."""
        if self.location is False:
            return
        self.formatter.read(self)

    def read_metadata(self):
        """Read the metadata from storage, overwriting the local data."""
        if self.location is False:
            return
        self.formatter.read_metadata(self)

    def write(self, write_metadata=False, only_complete=True, filename=None):
        """
        Writes updates to the DataSet to storage.
        N.B. it is recommended to call data_set.finalize() when a DataSet is
        no longer expected to change to ensure files get closed

        Args:
            write_metadata (bool): write the metadata to disk
            only_complete (bool): passed on to the match_save_range inside
                self.formatter.write. Used to ensure that all new data gets
                saved even when some columns are strange.
            filename (Optional[str]): The filename (minus extension) to use.
                The file gets saved in the usual location.
        """
        if self.location is False:
            return

        # Only the gnuplot formatter has a "filename" kwarg
        if isinstance(self.formatter, GNUPlotFormat):
            self.formatter.write(self,
                                 self.io,
                                 self.location,
                                 write_metadata=write_metadata,
                                 only_complete=only_complete,
                                 filename=filename)
        else:
            self.formatter.write(self,
                                 self.io,
                                 self.location,
                                 write_metadata=write_metadata,
                                 only_complete=only_complete)

    def write_copy(self, path=None, io_manager=None, location=None):
        """
        Write a new complete copy of this DataSet to storage.

        Args:
            path (str, optional): An absolute path on this system to write to.
                If you specify this, you may not include either ``io_manager``
                or ``location``.

            io_manager (io_manager, optional): A new ``io_manager`` to use with
                either the ``DataSet``'s same or a new ``location``.

            location (str, optional): A new ``location`` to write to, using
                either this ``DataSet``'s same or a new ``io_manager``.
        """
        if io_manager is not None or location is not None:
            if path is not None:
                raise TypeError('If you provide io_manager or location '
                                'to write_copy, you may not provide path.')
            if io_manager is None:
                io_manager = self.io
            elif location is None:
                location = self.location
        elif path is not None:
            io_manager = DiskIO(None)
            location = path
        else:
            raise TypeError('You must provide at least one argument '
                            'to write_copy')

        if location is False:
            raise ValueError('write_copy needs a location, not False')

        lsi_cache = {}
        mr_cache = {}
        for array_id, array in self.arrays.items():
            lsi_cache[array_id] = array.last_saved_index
            mr_cache[array_id] = array.modified_range
            # array.clear_save() is not enough, we _need_ to set modified_range
            # TODO - identify *when* clear_save is not enough, and fix it
            # so we *can* use it. That said, maybe we will *still* want to
            # use the full array here no matter what, or strip trailing NaNs
            # separately, either here or in formatter.write?
            array.last_saved_index = None
            array.modified_range = (0, array.ndarray.size - 1)

        try:
            self.formatter.write(self, io_manager, location, force_write=True)
            self.snapshot()
            self.formatter.write_metadata(self, io_manager, location,
                                          read_first=False)
        finally:
            for array_id, array in self.arrays.items():
                array.last_saved_index = lsi_cache[array_id]
                array.modified_range = mr_cache[array_id]

    def add_metadata(self, new_metadata):
        """
        Update DataSet.metadata with additional data.

        Args:
            new_metadata (dict): new data to be deep updated into
                the existing metadata
        """
        deep_update(self.metadata, new_metadata)

    def save_metadata(self):
        """Evaluate and save the DataSet's metadata."""
        if self.location is not False:
            self.snapshot()
            self.formatter.write_metadata(self, self.io, self.location)

    def finalize(self, filename=None, write_metadata=True):
        """
        Mark the DataSet complete and write any remaining modifications.

        Also closes the data file(s), if the ``Formatter`` we're using
        supports that.

        Args:
            filename (Optional[str]): The file name (minus extension) to
                write to. The location of the file is the usual one.
            write_metadata (bool): Whether to save a snapshot. For e.g. dumping
                raw data inside a loop, a snapshot is not wanted.
        """
        # log.debug('Finalising the DataSet. Writing.')
        # write all new data, not only (to?) complete columns
        self.write(only_complete=False, filename=filename)

        if hasattr(self.formatter, 'close_file'):
            self.formatter.close_file(self)

        if write_metadata:
            self.save_metadata()

    def snapshot(self, update=False):
        """JSON state of the DataSet."""
        array_snaps = {}
        for array_id, array in self.arrays.items():
            array_snaps[array_id] = array.snapshot(update=update)

        self.metadata.update({
            '__class__': full_class(self),
            'location': self.location,
            'arrays': array_snaps,
            'formatter': full_class(self.formatter),
            'io': repr(self.io)
        })

        # Add last iPython input cells
        last_input_cells = get_last_input_cells(cells=15)
        if last_input_cells is not None:
            self.metadata['last_input_cells'] = last_input_cells

        return deepcopy(self.metadata)

    def print_measurement(self, silent: bool = False, return_str: bool = False):
        """Print the measurement cell

        Args:
            silent: Whether to print the results
            return_str: Whether to return the measurement code as a string
        """
        if 'measurement_code' in self.metadata:
            measurement_code = self.metadata['measurement_code']
            measurement_code = measurement_code.replace('\\n', '\n')
            if not silent:
                print(measurement_code)

            if return_str:
                return measurement_code
        else:
            warn('Metadata does not contain measurement code')

    def get_array_metadata(self, array_id):
        """
        Get the metadata for a single contained DataArray.

        Args:
            array_id (str): the array to get metadata for.

        Returns:
            dict: metadata for this array.
        """
        try:
            return self.metadata['arrays'][array_id]
        except (AttributeError, KeyError):
            return None

    def get_arrays(
            self,
            name: bool = None,
            full_match: bool = True,
            action_indices: tuple = None,
            set_arrays: bool = False,
            data_group: Optional[str] = None
    ):
        """Get arrays matching criteria

        Args:
            name: array name
            full_match: Whether the array name should exactly match ``name``.
                If False, the array name should contain ``name``
            action_indices: All array action indices must start with the provided
                indices.
            set_arrays: Whether to include setpoint arrays
            data_group: Optional data group that the array should belong to
        """
        arrays = sorted(self.arrays.values(), key=lambda arr:arr.action_indices)

        # Filter by data group
        if data_group is not None:
            if 'data_groups' not in self.metadata:
                warn('Metadata does not contain data groups')
            else:
                valid_idxs = [
                    tuple(key) for key, val in self.metadata['data_groups']
                    if data_group == val
                ]
                if not valid_idxs:
                    warn(f'Data group {data_group} not found in metadata')
                else:
                    filtered_arrays = []
                    for valid_idx in valid_idxs:
                        for arr in arrays:
                            if arr in filtered_arrays:
                                continue
                            elif arr.action_indices[:len(valid_idx)] == valid_idx:
                                filtered_arrays.append(arr)
                    arrays = filtered_arrays

        if name is not None:
            if full_match:
                arrays = [arr for arr in arrays if arr.name == name]
            else:
                arrays = [arr for arr in arrays if name in arr.name]

        if action_indices is not None:
            action_indices = tuple(action_indices)
            arrays = [
                arr for arr in arrays
                if arr.action_indices[:len(action_indices)] == action_indices
            ]

        if not set_arrays:
            arrays = [arr for arr in arrays if not arr.is_setpoint]

        if not arrays:
            log.warning(f"Could not find any arrays with name {name}")

        return arrays

    def get_array(
            self,
            name: str = None,
            action_indices: tuple = None,
            set_arrays: bool = False,
            data_group: Optional[str] = None
    ) -> DataArray:
        """Get unique array matching criteria, raising an error if not unique

        Args:
            name: Name of array
            action_indices: All array action indices must start with the provided
                indices.
            set_arrays: Whether to include setpoint arrays
            data_group: Optional data group that the array should belong to

        Returns:
             Unique DataArray matching criteria

        Raises:
            RuntimeError if more/less than one array matches criteria
        """
        arrays = self.get_arrays(
            name=name,
            action_indices=action_indices,
            set_arrays=set_arrays,
            data_group=data_group
        )
        if not arrays:
            raise RuntimeError(f"Could not find any array with name {name}")
        elif len(arrays) > 1:
            raise RuntimeError(f'Found {len(arrays)} instead of 1 with name {name}')
        else:
            return arrays[0]

    def __repr__(self):
        """Rich information about the DataSet and contained arrays."""
        out = type(self).__name__ + ':'

        attrs = [['data', repr(self.location)]]
        attr_template = '\n   {:4} = load_data({})'
        for var, val in attrs:
            out += attr_template.format(var, val)

        arr_info = [['<Type>', '<array_id>', '<array.name>', '<array.shape>']]

        if hasattr(self, 'action_id_map'):
            id_items = [
                item for index, item in sorted(self.action_id_map.items())]
        else:
            id_items = self.arrays.keys()

        for array_id in id_items:
            array = self.arrays[array_id]
            setp = 'Setpoint' if array.is_setpoint else 'Measured'
            name = array.name or 'None'
            array_id = array_id or 'None'
            arr_info.append([setp, array_id, name, repr(array.shape)])

        column_lengths = [max(len(row[i]) for row in arr_info)
                          for i in range(len(arr_info[0]))]
        out_template = ('\n   '
                        '{info[0]:{lens[0]}} | {info[1]:{lens[1]}} | '
                        '{info[2]:{lens[2]}} | {info[3]}')

        for arr_info_i in arr_info:
            out += out_template.format(info=arr_info_i, lens=column_lengths)

        return out


def set_data_root_folder(root_folder: Union[str, Path],
                         silent: bool = False):
    """Set root folder for data storage

    Args:
        root_folder: Root folder for data storage
        silent: Suppress printing of root folder
    """
    if isinstance(root_folder, Path):
        # Convert pathlib Path to string
        root_folder = str(root_folder.absolute())

    DataSet.default_io.base_location = root_folder

    if not silent:
        print(f'Data root folder set to {root_folder}')


class _PrettyPrintDict(dict):
    """
    simple wrapper for a dict to repr its items on separate lines
    with a bit of indentation
    """

    def __repr__(self):
        body = '\n  '.join([repr(k) + ': ' + self._indent(repr(v))
                            for k, v in self.items()])
        return '{\n  ' + body + '\n}'

    def _indent(self, s):
        lines = s.split('\n')
        return '\n    '.join(lines)<|MERGE_RESOLUTION|>--- conflicted
+++ resolved
@@ -226,14 +226,10 @@
             # Unique data array found, ignore data_group
             return self.arrays[key]
         else:
-<<<<<<< HEAD
-            return self.get_array(key, data_group=data_group)
-=======
             try:
                 return self.get_array(key)
             except RuntimeError as e:
                 return self.get_array(key, set_arrays=True)
->>>>>>> 1ddda451
 
     def _ipython_key_completions_(self):
         """Tab completion for IPython, i.e. the data arrays """
