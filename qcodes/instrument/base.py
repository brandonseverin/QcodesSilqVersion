"""Instrument base class."""
import logging
import time
import warnings
import weakref
<<<<<<< HEAD
=======
from typing import Sequence, Optional, Dict, Union, Callable, Any, List
>>>>>>> e9b5878e

from qcodes.instrument.parameter_node import ParameterNode
from qcodes.utils.helpers import strip_attrs
from qcodes.utils.validators import Anything
from .parameter import Parameter

log = logging.getLogger(__name__)


log = logging.getLogger(__name__)


<<<<<<< HEAD
class InstrumentBase(ParameterNode):
    def __init__(self, *args, **kwargs):
        warnings.warn('InstrumentBase is deprecated, please use ParameterNode')
        super().__init__(*args, **kwargs)


class Instrument(ParameterNode):
=======
class InstrumentBase(Metadatable, DelegateAttributes):
    """
    Base class for all QCodes instruments and instrument channels

    Args:
        name: an identifier for this instrument, particularly for
            attaching it to a Station.
        metadata: additional static metadata to add to this
            instrument's JSON snapshot.


    Attributes:
        name (str): an identifier for this instrument, particularly for
            attaching it to a Station.

        parameters (Dict[Parameter]): All the parameters supported by this
            instrument. Usually populated via ``add_parameter``

        functions (Dict[Function]): All the functions supported by this
            instrument. Usually populated via ``add_function``
        submodules (Dict[Metadatable]): All the submodules of this instrument
            such as channel lists or logical groupings of parameters.
            Usually populated via ``add_submodule``
    """

    def __init__(self, name: str,
                 metadata: Optional[Dict]=None, **kwargs) -> None:
        self.name = str(name)

        self.parameters = {}
        self.functions = {}
        self.submodules = {}
        super().__init__(**kwargs)

    def add_parameter(self, name: str,
                      parameter_class: type=Parameter, **kwargs) -> None:
        """
        Bind one Parameter to this instrument.

        Instrument subclasses can call this repeatedly in their ``__init__``
        for every real parameter of the instrument.

        In this sense, parameters are the state variables of the instrument,
        anything the user can set and/or get

        Args:
            name: How the parameter will be stored within
                ``instrument.parameters`` and also how you address it using the
                shortcut methods: ``instrument.set(param_name, value)`` etc.

            parameter_class: You can construct the parameter
                out of any class. Default ``StandardParameter``.

            **kwargs: constructor arguments for ``parameter_class``.

        Raises:
            KeyError: if this instrument already has a parameter with this
                name.
        """
        if name in self.parameters:
            raise KeyError('Duplicate parameter name {}'.format(name))
        param = parameter_class(name=name, instrument=self, **kwargs)
        self.parameters[name] = param

    def add_function(self, name: str, **kwargs) -> None:
        """
        Bind one Function to this instrument.

        Instrument subclasses can call this repeatedly in their ``__init__``
        for every real function of the instrument.

        This functionality is meant for simple cases, principally things that
        map to simple commands like '\*RST' (reset) or those with just a few
        arguments. It requires a fixed argument count, and positional args
        only. If your case is more complicated, you're probably better off
        simply making a new method in your ``Instrument`` subclass definition.

        Args:
            name (str): how the Function will be stored within
            ``instrument.Functions`` and also how you  address it using the
            shortcut methods: ``instrument.call(func_name, *args)`` etc.

            **kwargs: constructor kwargs for ``Function``

        Raises:
            KeyError: if this instrument already has a function with this
                name.
        """
        if name in self.functions:
            raise KeyError('Duplicate function name {}'.format(name))
        func = Function(name=name, instrument=self, **kwargs)
        self.functions[name] = func

    def add_submodule(self, name: str, submodule: Metadatable) -> None:
        """
        Bind one submodule to this instrument.

        Instrument subclasses can call this repeatedly in their ``__init__``
        method for every submodule of the instrument.

        Submodules can effectively be considered as instruments within
        the main instrument, and should at minimum be
        snapshottable. For example, they can be used to either store
        logical groupings of parameters, which may or may not be
        repeated, or channel lists.

        Args:
            name: how the submodule will be stored within
                ``instrument.submodules`` and also how it can be
            addressed.

            submodule: The submodule to be stored.

        Raises:
            KeyError: if this instrument already contains a submodule with this
                name.
            TypeError: if the submodule that we are trying to add is
                not an instance of an Metadatable object.
        """
        if name in self.submodules:
            raise KeyError('Duplicate submodule name {}'.format(name))
        if not isinstance(submodule, Metadatable):
            raise TypeError('Submodules must be metadatable.')
        self.submodules[name] = submodule

    def snapshot_base(self, update: bool=False,
                      params_to_skip_update: Sequence[str]=None) -> Dict:
        """
        State of the instrument as a JSON-compatible dict.

        Args:
            update: If True, update the state by querying the
                instrument. If False, just use the latest values in memory.
            params_to_skip_update: List of parameter names that will be skipped
                in update even if update is True. This is useful if you have
                parameters that are slow to update but can be updated in a
                different way (as in the qdac)

        Returns:
            dict: base snapshot
        """

        snap = {
            "functions": {name: func.snapshot(update=update)
                          for name, func in self.functions.items()},
            "submodules": {name: subm.snapshot(update=update)
                           for name, subm in self.submodules.items()},
            "__class__": full_class(self)
        }

        snap['parameters'] = {}
        for name, param in self.parameters.items():
            update = update
            if params_to_skip_update and name in params_to_skip_update:
                update = False
            try:
                snap['parameters'][name] = param.snapshot(update=update)
            except:
                log.debug("Snapshot: Could not update parameter:"
                          "{}".format(name))
                snap['parameters'][name] = param.snapshot(update=False)
        for attr in set(self._meta_attrs):
            if hasattr(self, attr):
                snap[attr] = getattr(self, attr)
        return snap

    def print_readable_snapshot(self, update: bool=False,
                                max_chars: int=80) -> None:
        """
        Prints a readable version of the snapshot.
        The readable snapshot includes the name, value and unit of each
        parameter.
        A convenience function to quickly get an overview of the
        status of an instrument.

        Args:
            update: If True, update the state by querying the
                instrument. If False, just use the latest values in memory.
                This argument gets passed to the snapshot function.
            max_chars: the maximum number of characters per line. The
                readable snapshot will be cropped if this value is exceeded.
                Defaults to 80 to be consistent with default terminal width.
        """
        floating_types = (float, np.integer, np.floating)
        snapshot = self.snapshot(update=update)

        par_lengths = [len(p) for p in snapshot['parameters']]

        # Min of 50 is to prevent a super long parameter name to break this
        # function
        par_field_len = min(max(par_lengths)+1, 50)

        print(self.name + ':')
        print('{0:<{1}}'.format('\tparameter ', par_field_len) + 'value')
        print('-'*max_chars)
        for par in sorted(snapshot['parameters']):
            name = snapshot['parameters'][par]['name']
            msg = '{0:<{1}}:'.format(name, par_field_len)

            # in case of e.g. ArrayParameters, that usually have
            # snapshot_value == False, the parameter may not have
            # a value in the snapshot
            val = snapshot['parameters'][par].get('value', 'Not available')

            unit = snapshot['parameters'][par].get('unit', None)
            if unit is None:
                # this may be a multi parameter
                unit = snapshot['parameters'][par].get('units', None)
            if isinstance(val, floating_types):
                msg += '\t{:.5g} '.format(val)
            else:
                msg += '\t{} '.format(val)
            if unit is not '':  # corresponds to no unit
                msg += '({})'.format(unit)
            # Truncate the message if it is longer than max length
            if len(msg) > max_chars and not max_chars == -1:
                msg = msg[0:max_chars-3] + '...'
            print(msg)

        for submodule in self.submodules.values():
            if hasattr(submodule, '_channels'):
                if submodule._snapshotable:
                    for channel in submodule._channels:
                        channel.print_readable_snapshot()
            else:
                submodule.print_readable_snapshot(update, max_chars)

    #
    # shortcuts to parameters & setters & getters                           #
    #
    # instrument['someparam'] === instrument.parameters['someparam']        #
    # instrument.someparam === instrument.parameters['someparam']           #
    # instrument.get('someparam') === instrument['someparam'].get()         #
    # etc...                                                                #
    #
    delegate_attr_dicts = ['parameters', 'functions', 'submodules']

    def __getitem__(self, key: str) -> Union[Callable, Parameter]:
        """Delegate instrument['name'] to parameter or function 'name'."""
        try:
            return self.parameters[key]
        except KeyError:
            return self.functions[key]

    def set(self, param_name: str, value: Any) -> None:
        """
        Shortcut for setting a parameter from its name and new value.

        Args:
            param_name: The name of a parameter of this instrument.
            value: The new value to set.
        """
        self.parameters[param_name].set(value)

    def get(self, param_name: str) -> Any:
        """
        Shortcut for getting a parameter from its name.

        Args:
            param_name: The name of a parameter of this instrument.

        Returns:
            The current value of the parameter.
        """
        return self.parameters[param_name].get()

    def call(self, func_name: str, *args) -> Any:
        """
        Shortcut for calling a function from its name.

        Args:
            func_name: The name of a function of this instrument.
            *args: any arguments to the function.

        Returns:
            The return value of the function.
        """
        return self.functions[func_name].call(*args)

    def __getstate__(self):
        """Prevent pickling instruments, and give a nice error message."""
        raise RuntimeError(
            'Pickling {}. qcodes Instruments should not.'.format(self.name) +
            ' be pickled. Likely this means you '
            'were trying to use a local instrument (defined with '
            'server_name=None) in a background Loop. Local instruments can '
            'only be used in Loops with background=False.')

    def validate_status(self, verbose: bool=False) -> None:
        """ Validate the values of all gettable parameters

        The validation is done for all parameters that have both a get and
        set method.

        Arguments:
            verbose: If True, then information about the
                parameters that are being check is printed.

        """
        for k, p in self.parameters.items():
            if hasattr(p, 'get') and hasattr(p, 'set'):
                value = p.get()
                if verbose:
                    print('validate_status: param %s: %s' % (k, value))
                p.validate(value)


class Instrument(InstrumentBase):
>>>>>>> e9b5878e

    """
    Base class for all QCodes instruments.

    Args:
        name: an identifier for this instrument, particularly for
            attaching it to a Station.
        metadata: additional static metadata to add to this
            instrument's JSON snapshot.


    Attributes:
        name (str): an identifier for this instrument, particularly for
            attaching it to a Station.

        parameters (Dict[Parameter]): All the parameters supported by this
            instrument. Usually populated via ``add_parameter``

        functions (Dict[Function]): All the functions supported by this
            instrument. Usually populated via ``add_function``

        submodules (Dict[Metadatable]): All the submodules of this instrument
            such as channel lists or logical groupings of parameters.
            Usually populated via ``add_submodule``
    """

    shared_kwargs = ()

    _all_instruments = {}

    def __init__(self, name: str,
                 metadata: Optional[Dict]=None, **kwargs) -> None:
        self._t0 = time.time()
        if kwargs.pop('server_name', False):
            warnings.warn("server_name argument not supported any more",
                          stacklevel=0)
        super().__init__(name, **kwargs)

        self._testing = testing

        if testing:
            if hasattr(type(self), "mocker_class"):
                mocker_class = type(self).mocker_class
                self.mocker = mocker_class(name)
            else:
                raise ValueError("Testing turned on but no mocker class defined")

        self.IDN = Parameter(get_cmd=self.get_idn,
                             vals=Anything())

        self.record_instance(self)

    def get_idn(self) -> Dict:
        """
        Parse a standard VISA '\*IDN?' response into an ID dict.

        Even though this is the VISA standard, it applies to various other
        types as well, such as IPInstruments, so it is included here in the
        Instrument base class.

        Override this if your instrument does not support '\*IDN?' or
        returns a nonstandard IDN string. This string is supposed to be a
        comma-separated list of vendor, model, serial, and firmware, but
        semicolon and colon are also common separators so we accept them here
        as well.

        Returns:
            A dict containing vendor, model, serial, and firmware.
        """
        try:
            idstr = ''  # in case self.ask fails
            idstr = self.ask('*IDN?')
            # form is supposed to be comma-separated, but we've seen
            # other separators occasionally
            for separator in ',;:':
                # split into no more than 4 parts, so we don't lose info
                idparts = [p.strip() for p in idstr.split(separator, 3)]
                if len(idparts) > 1:
                    break
            # in case parts at the end are missing, fill in None
            if len(idparts) < 4:
                idparts += [None] * (4 - len(idparts))
        except:
            log.debug('Error getting or interpreting *IDN?: '
                      + repr(idstr))
            idparts = [None, self.name, None, None]

        # some strings include the word 'model' at the front of model
        if str(idparts[1]).lower().startswith('model'):
            idparts[1] = str(idparts[1])[5:].strip()

        return dict(zip(('vendor', 'model', 'serial', 'firmware'), idparts))

<<<<<<< HEAD
    def is_testing(self):
        """Return True if we are testing"""
        return self._testing

    def get_mock_messages(self):
        """
        For testing purposes we might want to get log messages from the mocker.

        Returns:
            mocker_messages: list, str
        """
        if not self._testing:
            raise ValueError("Cannot get mock messages if not in testing mode")
        return self.mocker.get_log_messages()

    def connect_message(self, idn_param='IDN', begin_time=None):
=======
    def connect_message(self, idn_param: str='IDN',
                        begin_time: float=None) -> None:
>>>>>>> e9b5878e
        """
        Print a standard message on initial connection to an instrument.

        Args:
            idn_param: name of parameter that returns ID dict.
                Default 'IDN'.
            begin_time: time.time() when init started.
                Default is self._t0, set at start of Instrument.__init__.
        """
        # start with an empty dict, just in case an instrument doesn't
        # heed our request to return all 4 fields.
        idn = {'vendor': None, 'model': None,
               'serial': None, 'firmware': None}
        idn.update(self.get(idn_param))
        t = time.time() - (begin_time or self._t0)

        con_msg = ('Connected to: {vendor} {model} '
                   '(serial:{serial}, firmware:{firmware}) '
                   'in {t:.2f}s'.format(t=t, **idn))
        print(con_msg)

    def __repr__(self):
        """Simplified repr giving just the class and name."""
        return '<{}: {}>'.format(type(self).__name__, self.name)

    def __del__(self):
        """Close the instrument and remove its instance record."""
        try:
            wr = weakref.ref(self)
            if wr in getattr(self, '_instances', []):
                self._instances.remove(wr)
            self.close()
        except:
            pass

    def close(self) -> None:
        """
        Irreversibly stop this instrument and free its resources.

        Subclasses should override this if they have other specific
        resources to close.
        """
        if hasattr(self, 'connection') and hasattr(self.connection, 'close'):
            self.connection.close()

        strip_attrs(self, whitelist=['name'])
        self.remove_instance(self)
        log.debug(f'Closing instrument {self.name}')


    @classmethod
    def close_all(cls) -> None:
        """
        Try to close all instruments registered in
        `_all_instruments` This is handy for use with atexit to
        ensure that all instruments are closed when a python session is
        closed.

        Examples:
            >>> atexit.register(qc.Instrument.close_all())
        """
        for inststr in list(cls._all_instruments):
            try:
                inst = cls.find_instrument(inststr)
                inst.close()
            except KeyError:
                pass

    @classmethod
    def record_instance(cls, instance: 'Instrument') -> None:
        """
        Record (a weak ref to) an instance in a class's instance list.

        Also records the instance in list of *all* instruments, and verifies
        that there are no other instruments with the same name.

        Args:
            instance: Instance to record

        Raises:
            KeyError: if another instance with the same name is already present
        """
        wr = weakref.ref(instance)
        name = instance.name
        # First insert this instrument in the record of *all* instruments
        # making sure its name is unique
        existing_wr = cls._all_instruments.get(name)
        if existing_wr and existing_wr():
            raise KeyError('Another instrument has the name: {}'.format(name))

        cls._all_instruments[name] = wr

        # Then add it to the record for this specific subclass, using ``_type``
        # to make sure we're not recording it in a base class instance list
        if getattr(cls, '_type', None) is not cls:
            cls._type = cls
            cls._instances = []
        cls._instances.append(wr)

    @classmethod
    def instances(cls) -> List['Instrument']:
        """
        Get all currently defined instances of this instrument class.

        You can use this to get the objects back if you lose track of them,
        and it's also used by the test system to find objects to test against.

        Returns:
            A list of instances
        """
        if getattr(cls, '_type', None) is not cls:
            # only instances of a superclass - we want instances of this
            # exact class only
            return []
        return [wr() for wr in getattr(cls, '_instances', []) if wr()]

    @classmethod
    def remove_instance(cls, instance: 'Instrument') -> None:
        """
        Remove a particular instance from the record.

        Args:
            The instance to remove
        """
        wr = weakref.ref(instance)
        if wr in cls._instances:
            cls._instances.remove(wr)

        # remove from all_instruments too, but don't depend on the
        # name to do it, in case name has changed or been deleted
        all_ins = cls._all_instruments
        for name, ref in list(all_ins.items()):
            if ref is wr:
                del all_ins[name]

    @classmethod
    def find_instrument(cls, name: str,
                        instrument_class: Optional[type]=None) -> 'Instrument':
        """
        Find an existing instrument by name.

        Args:
            name: name of the instrument
            instrument_class: The type of instrument you are looking for.

        Returns:
            Union[Instrument]

        Raises:
            KeyError: if no instrument of that name was found, or if its
                reference is invalid (dead).
            TypeError: if a specific class was requested but a different
                type was found
        """
        ins = cls._all_instruments[name]()

        if ins is None:
            del cls._all_instruments[name]
            raise KeyError('Instrument {} has been removed'.format(name))

        if instrument_class is not None:
            if not isinstance(ins, instrument_class):
                raise TypeError(
                    'Instrument {} is {} but {} was requested'.format(
                        name, type(ins), instrument_class))

        return ins

    # `write_raw` and `ask_raw` are the interface to hardware                #
    # `write` and `ask` are standard wrappers to help with error reporting   #
    #

    def write(self, cmd: str) -> None:
        """
        Write a command string with NO response to the hardware.

        Subclasses that transform ``cmd`` should override this method, and in
        it call ``super().write(new_cmd)``. Subclasses that define a new
        hardware communication should instead override ``write_raw``.

        Args:
            cmd: the string to send to the instrument

        Raises:
            Exception: wraps any underlying exception with extra context,
                including the command and the instrument.
        """
        try:
            self.write_raw(cmd)
        except Exception as e:
            inst = repr(self)
            e.args = e.args + ('writing ' + repr(cmd) + ' to ' + inst,)
            raise e

    def write_raw(self, cmd: str) -> None:
        """
        Low level method to write a command string to the hardware.

        Subclasses that define a new hardware communication should override
        this method. Subclasses that transform ``cmd`` should instead
        override ``write``.

        Args:
            cmd: the string to send to the instrument
        """
        raise NotImplementedError(
            'Instrument {} has not defined a write method'.format(
                type(self).__name__))

    def ask(self, cmd: str) -> str:
        """
        Write a command string to the hardware and return a response.

        Subclasses that transform ``cmd`` should override this method, and in
        it call ``super().ask(new_cmd)``. Subclasses that define a new
        hardware communication should instead override ``ask_raw``.

        Args:
            cmd: the string to send to the instrument

        Returns:
            response (str, normally)

        Raises:
            Exception: wraps any underlying exception with extra context,
                including the command and the instrument.
        """
        try:
            answer = self.ask_raw(cmd)

            return answer

        except Exception as e:
            inst = repr(self)
            e.args = e.args + ('asking ' + repr(cmd) + ' to ' + inst,)
            raise e

    def ask_raw(self, cmd: str) -> None:
        """
        Low level method to write to the hardware and return a response.

        Subclasses that define a new hardware communication should override
        this method. Subclasses that transform ``cmd`` should instead
        override ``ask``.

        Args:
            cmd: the string to send to the instrument
        """
        raise NotImplementedError(
            'Instrument {} has not defined an ask method'.format(
                type(self).__name__))<|MERGE_RESOLUTION|>--- conflicted
+++ resolved
@@ -3,23 +3,17 @@
 import time
 import warnings
 import weakref
-<<<<<<< HEAD
-=======
 from typing import Sequence, Optional, Dict, Union, Callable, Any, List
->>>>>>> e9b5878e
 
 from qcodes.instrument.parameter_node import ParameterNode
 from qcodes.utils.helpers import strip_attrs
 from qcodes.utils.validators import Anything
 from .parameter import Parameter
 
+
 log = logging.getLogger(__name__)
 
 
-log = logging.getLogger(__name__)
-
-
-<<<<<<< HEAD
 class InstrumentBase(ParameterNode):
     def __init__(self, *args, **kwargs):
         warnings.warn('InstrumentBase is deprecated, please use ParameterNode')
@@ -27,316 +21,6 @@
 
 
 class Instrument(ParameterNode):
-=======
-class InstrumentBase(Metadatable, DelegateAttributes):
-    """
-    Base class for all QCodes instruments and instrument channels
-
-    Args:
-        name: an identifier for this instrument, particularly for
-            attaching it to a Station.
-        metadata: additional static metadata to add to this
-            instrument's JSON snapshot.
-
-
-    Attributes:
-        name (str): an identifier for this instrument, particularly for
-            attaching it to a Station.
-
-        parameters (Dict[Parameter]): All the parameters supported by this
-            instrument. Usually populated via ``add_parameter``
-
-        functions (Dict[Function]): All the functions supported by this
-            instrument. Usually populated via ``add_function``
-        submodules (Dict[Metadatable]): All the submodules of this instrument
-            such as channel lists or logical groupings of parameters.
-            Usually populated via ``add_submodule``
-    """
-
-    def __init__(self, name: str,
-                 metadata: Optional[Dict]=None, **kwargs) -> None:
-        self.name = str(name)
-
-        self.parameters = {}
-        self.functions = {}
-        self.submodules = {}
-        super().__init__(**kwargs)
-
-    def add_parameter(self, name: str,
-                      parameter_class: type=Parameter, **kwargs) -> None:
-        """
-        Bind one Parameter to this instrument.
-
-        Instrument subclasses can call this repeatedly in their ``__init__``
-        for every real parameter of the instrument.
-
-        In this sense, parameters are the state variables of the instrument,
-        anything the user can set and/or get
-
-        Args:
-            name: How the parameter will be stored within
-                ``instrument.parameters`` and also how you address it using the
-                shortcut methods: ``instrument.set(param_name, value)`` etc.
-
-            parameter_class: You can construct the parameter
-                out of any class. Default ``StandardParameter``.
-
-            **kwargs: constructor arguments for ``parameter_class``.
-
-        Raises:
-            KeyError: if this instrument already has a parameter with this
-                name.
-        """
-        if name in self.parameters:
-            raise KeyError('Duplicate parameter name {}'.format(name))
-        param = parameter_class(name=name, instrument=self, **kwargs)
-        self.parameters[name] = param
-
-    def add_function(self, name: str, **kwargs) -> None:
-        """
-        Bind one Function to this instrument.
-
-        Instrument subclasses can call this repeatedly in their ``__init__``
-        for every real function of the instrument.
-
-        This functionality is meant for simple cases, principally things that
-        map to simple commands like '\*RST' (reset) or those with just a few
-        arguments. It requires a fixed argument count, and positional args
-        only. If your case is more complicated, you're probably better off
-        simply making a new method in your ``Instrument`` subclass definition.
-
-        Args:
-            name (str): how the Function will be stored within
-            ``instrument.Functions`` and also how you  address it using the
-            shortcut methods: ``instrument.call(func_name, *args)`` etc.
-
-            **kwargs: constructor kwargs for ``Function``
-
-        Raises:
-            KeyError: if this instrument already has a function with this
-                name.
-        """
-        if name in self.functions:
-            raise KeyError('Duplicate function name {}'.format(name))
-        func = Function(name=name, instrument=self, **kwargs)
-        self.functions[name] = func
-
-    def add_submodule(self, name: str, submodule: Metadatable) -> None:
-        """
-        Bind one submodule to this instrument.
-
-        Instrument subclasses can call this repeatedly in their ``__init__``
-        method for every submodule of the instrument.
-
-        Submodules can effectively be considered as instruments within
-        the main instrument, and should at minimum be
-        snapshottable. For example, they can be used to either store
-        logical groupings of parameters, which may or may not be
-        repeated, or channel lists.
-
-        Args:
-            name: how the submodule will be stored within
-                ``instrument.submodules`` and also how it can be
-            addressed.
-
-            submodule: The submodule to be stored.
-
-        Raises:
-            KeyError: if this instrument already contains a submodule with this
-                name.
-            TypeError: if the submodule that we are trying to add is
-                not an instance of an Metadatable object.
-        """
-        if name in self.submodules:
-            raise KeyError('Duplicate submodule name {}'.format(name))
-        if not isinstance(submodule, Metadatable):
-            raise TypeError('Submodules must be metadatable.')
-        self.submodules[name] = submodule
-
-    def snapshot_base(self, update: bool=False,
-                      params_to_skip_update: Sequence[str]=None) -> Dict:
-        """
-        State of the instrument as a JSON-compatible dict.
-
-        Args:
-            update: If True, update the state by querying the
-                instrument. If False, just use the latest values in memory.
-            params_to_skip_update: List of parameter names that will be skipped
-                in update even if update is True. This is useful if you have
-                parameters that are slow to update but can be updated in a
-                different way (as in the qdac)
-
-        Returns:
-            dict: base snapshot
-        """
-
-        snap = {
-            "functions": {name: func.snapshot(update=update)
-                          for name, func in self.functions.items()},
-            "submodules": {name: subm.snapshot(update=update)
-                           for name, subm in self.submodules.items()},
-            "__class__": full_class(self)
-        }
-
-        snap['parameters'] = {}
-        for name, param in self.parameters.items():
-            update = update
-            if params_to_skip_update and name in params_to_skip_update:
-                update = False
-            try:
-                snap['parameters'][name] = param.snapshot(update=update)
-            except:
-                log.debug("Snapshot: Could not update parameter:"
-                          "{}".format(name))
-                snap['parameters'][name] = param.snapshot(update=False)
-        for attr in set(self._meta_attrs):
-            if hasattr(self, attr):
-                snap[attr] = getattr(self, attr)
-        return snap
-
-    def print_readable_snapshot(self, update: bool=False,
-                                max_chars: int=80) -> None:
-        """
-        Prints a readable version of the snapshot.
-        The readable snapshot includes the name, value and unit of each
-        parameter.
-        A convenience function to quickly get an overview of the
-        status of an instrument.
-
-        Args:
-            update: If True, update the state by querying the
-                instrument. If False, just use the latest values in memory.
-                This argument gets passed to the snapshot function.
-            max_chars: the maximum number of characters per line. The
-                readable snapshot will be cropped if this value is exceeded.
-                Defaults to 80 to be consistent with default terminal width.
-        """
-        floating_types = (float, np.integer, np.floating)
-        snapshot = self.snapshot(update=update)
-
-        par_lengths = [len(p) for p in snapshot['parameters']]
-
-        # Min of 50 is to prevent a super long parameter name to break this
-        # function
-        par_field_len = min(max(par_lengths)+1, 50)
-
-        print(self.name + ':')
-        print('{0:<{1}}'.format('\tparameter ', par_field_len) + 'value')
-        print('-'*max_chars)
-        for par in sorted(snapshot['parameters']):
-            name = snapshot['parameters'][par]['name']
-            msg = '{0:<{1}}:'.format(name, par_field_len)
-
-            # in case of e.g. ArrayParameters, that usually have
-            # snapshot_value == False, the parameter may not have
-            # a value in the snapshot
-            val = snapshot['parameters'][par].get('value', 'Not available')
-
-            unit = snapshot['parameters'][par].get('unit', None)
-            if unit is None:
-                # this may be a multi parameter
-                unit = snapshot['parameters'][par].get('units', None)
-            if isinstance(val, floating_types):
-                msg += '\t{:.5g} '.format(val)
-            else:
-                msg += '\t{} '.format(val)
-            if unit is not '':  # corresponds to no unit
-                msg += '({})'.format(unit)
-            # Truncate the message if it is longer than max length
-            if len(msg) > max_chars and not max_chars == -1:
-                msg = msg[0:max_chars-3] + '...'
-            print(msg)
-
-        for submodule in self.submodules.values():
-            if hasattr(submodule, '_channels'):
-                if submodule._snapshotable:
-                    for channel in submodule._channels:
-                        channel.print_readable_snapshot()
-            else:
-                submodule.print_readable_snapshot(update, max_chars)
-
-    #
-    # shortcuts to parameters & setters & getters                           #
-    #
-    # instrument['someparam'] === instrument.parameters['someparam']        #
-    # instrument.someparam === instrument.parameters['someparam']           #
-    # instrument.get('someparam') === instrument['someparam'].get()         #
-    # etc...                                                                #
-    #
-    delegate_attr_dicts = ['parameters', 'functions', 'submodules']
-
-    def __getitem__(self, key: str) -> Union[Callable, Parameter]:
-        """Delegate instrument['name'] to parameter or function 'name'."""
-        try:
-            return self.parameters[key]
-        except KeyError:
-            return self.functions[key]
-
-    def set(self, param_name: str, value: Any) -> None:
-        """
-        Shortcut for setting a parameter from its name and new value.
-
-        Args:
-            param_name: The name of a parameter of this instrument.
-            value: The new value to set.
-        """
-        self.parameters[param_name].set(value)
-
-    def get(self, param_name: str) -> Any:
-        """
-        Shortcut for getting a parameter from its name.
-
-        Args:
-            param_name: The name of a parameter of this instrument.
-
-        Returns:
-            The current value of the parameter.
-        """
-        return self.parameters[param_name].get()
-
-    def call(self, func_name: str, *args) -> Any:
-        """
-        Shortcut for calling a function from its name.
-
-        Args:
-            func_name: The name of a function of this instrument.
-            *args: any arguments to the function.
-
-        Returns:
-            The return value of the function.
-        """
-        return self.functions[func_name].call(*args)
-
-    def __getstate__(self):
-        """Prevent pickling instruments, and give a nice error message."""
-        raise RuntimeError(
-            'Pickling {}. qcodes Instruments should not.'.format(self.name) +
-            ' be pickled. Likely this means you '
-            'were trying to use a local instrument (defined with '
-            'server_name=None) in a background Loop. Local instruments can '
-            'only be used in Loops with background=False.')
-
-    def validate_status(self, verbose: bool=False) -> None:
-        """ Validate the values of all gettable parameters
-
-        The validation is done for all parameters that have both a get and
-        set method.
-
-        Arguments:
-            verbose: If True, then information about the
-                parameters that are being check is printed.
-
-        """
-        for k, p in self.parameters.items():
-            if hasattr(p, 'get') and hasattr(p, 'set'):
-                value = p.get()
-                if verbose:
-                    print('validate_status: param %s: %s' % (k, value))
-                p.validate(value)
-
-
-class Instrument(InstrumentBase):
->>>>>>> e9b5878e
 
     """
     Base class for all QCodes instruments.
@@ -374,15 +58,6 @@
             warnings.warn("server_name argument not supported any more",
                           stacklevel=0)
         super().__init__(name, **kwargs)
-
-        self._testing = testing
-
-        if testing:
-            if hasattr(type(self), "mocker_class"):
-                mocker_class = type(self).mocker_class
-                self.mocker = mocker_class(name)
-            else:
-                raise ValueError("Testing turned on but no mocker class defined")
 
         self.IDN = Parameter(get_cmd=self.get_idn,
                              vals=Anything())
@@ -430,7 +105,6 @@
 
         return dict(zip(('vendor', 'model', 'serial', 'firmware'), idparts))
 
-<<<<<<< HEAD
     def is_testing(self):
         """Return True if we are testing"""
         return self._testing
@@ -446,11 +120,8 @@
             raise ValueError("Cannot get mock messages if not in testing mode")
         return self.mocker.get_log_messages()
 
-    def connect_message(self, idn_param='IDN', begin_time=None):
-=======
     def connect_message(self, idn_param: str='IDN',
                         begin_time: float=None) -> None:
->>>>>>> e9b5878e
         """
         Print a standard message on initial connection to an instrument.
 
