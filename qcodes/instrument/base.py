"""Instrument base class."""
import logging
import time
import warnings
import weakref

from qcodes.utils.metadata import Metadatable
from qcodes.utils.helpers import DelegateAttributes, strip_attrs, full_class
from qcodes.utils.nested_attrs import NestedAttrAccess
from qcodes.utils.validators import Anything
from .parameter import StandardParameter
from .function import Function
from .metaclass import InstrumentMetaclass


class Instrument(Metadatable, DelegateAttributes, NestedAttrAccess,
                 metaclass=InstrumentMetaclass):

    """
    Base class for all QCodes instruments.

    Args:
        name (str): an identifier for this instrument, particularly for
            attaching it to a Station.

        server_name (Optional[str]): If not ``None``, this instrument starts a
            separate server process (or connects to one, if one already exists
            with the same name) and all hardware calls are made there.

            Default '', then we call classmethod ``default_server_name``,
            passing in all the constructor kwargs, to determine the name.
            If not overridden, this just gives 'Instruments'.

            **see subclass constructors below for more on ``server_name``**

            Use None to operate without a server - but then this Instrument
            will not work with qcodes Loops or other multiprocess procedures.

            If a server is used, the ``Instrument`` you asked for is
            instantiated on the server, and the object you get in the main
            process is actually a ``RemoteInstrument`` that proxies all method
            calls, ``Parameters``, and ``Functions`` to the server.

            The metaclass ``InstrumentMetaclass`` handles making either the
            requested class or its RemoteInstrument proxy.

        metadata (Optional[Dict]): additional static metadata to add to this
            instrument's JSON snapshot.


    Any unpicklable objects that are inputs to the constructor must be set
    on server initialization, and must be shared between all instruments
    that reside on the same server. To make this happen, set the
    ``shared_kwargs`` class attribute to a tuple of kwarg names that should
    be treated this way.

    It is an error to initialize two instruments on the same server with
    different keys or values for ``shared_kwargs``, unless the later
    instruments have NO ``shared_kwargs`` at all.

    subclass constructors: ``server_name`` and any ``shared_kwargs`` must be
    available as kwargs and kwargs ONLY (not positional) in all subclasses,
    and not modified in the inheritance chain. This is because we need to
    create the server before instantiating the actual instrument. The easiest
    way to manage this is to accept ``**kwargs`` in your subclass and pass them
    on to ``super().__init()``.

    Attributes:
        name (str): an identifier for this instrument, particularly for
            attaching it to a Station.

        parameters (Dict[Parameter]): All the parameters supported by this
            instrument. Usually populated via ``add_parameter``

        functions (Dict[Function]): All the functions supported by this
            instrument. Usually populated via ``add_function``
    """

    shared_kwargs = ()

    _all_instruments = {}

    def __init__(self, name, server_name=None, **kwargs):
        self._t0 = time.time()
        super().__init__(**kwargs)
        self.parameters = {}
        self.functions = {}

        self.name = str(name)

        self.add_parameter('IDN', get_cmd=self.get_idn,
                           vals=Anything())

        self._meta_attrs = ['name']

        self._no_proxy_methods = {'__getstate__'}

    def get_idn(self):
        """
        Parse a standard VISA '\*IDN?' response into an ID dict.

        Even though this is the VISA standard, it applies to various other
        types as well, such as IPInstruments, so it is included here in the
        Instrument base class.

        Override this if your instrument does not support '\*IDN?' or
        returns a nonstandard IDN string. This string is supposed to be a
        comma-separated list of vendor, model, serial, and firmware, but
        semicolon and colon are also common separators so we accept them here
        as well.

        Returns:
            A dict containing vendor, model, serial, and firmware.
        """
        try:
            idstr = ''  # in case self.ask fails
            idstr = self.ask('*IDN?')
            # form is supposed to be comma-separated, but we've seen
            # other separators occasionally
            for separator in ',;:':
                # split into no more than 4 parts, so we don't lose info
                idparts = [p.strip() for p in idstr.split(separator, 3)]
                if len(idparts) > 1:
                    break
            # in case parts at the end are missing, fill in None
            if len(idparts) < 4:
                idparts += [None] * (4 - len(idparts))
        except:
            logging.warn('Error getting or interpreting *IDN?: ' + repr(idstr))
            idparts = [None, None, None, None]

        # some strings include the word 'model' at the front of model
        if str(idparts[1]).lower().startswith('model'):
            idparts[1] = str(idparts[1])[5:].strip()

        return dict(zip(('vendor', 'model', 'serial', 'firmware'), idparts))

    @classmethod
    def default_server_name(cls, **kwargs):
        """
        Generate a default name for the server to host this instrument.

        Args:
            **kwargs: the constructor kwargs, used if necessary to choose a
                name.

        Returns:
            str: The default server name for the specific instrument instance
                we are constructing.
        """
        return 'Instruments'

    def connect_message(self, idn_param='IDN', begin_time=None):
        """
        Print a standard message on initial connection to an instrument.

        Args:
            idn_param (str): name of parameter that returns ID dict.
                Default 'IDN'.
            begin_time (number): time.time() when init started.
                Default is self._t0, set at start of Instrument.__init__.
        """
        # start with an empty dict, just in case an instrument doesn't
        # heed our request to return all 4 fields.
        idn = {'vendor': None, 'model': None,
               'serial': None, 'firmware': None}
        idn.update(self.get(idn_param))
        t = time.time() - (begin_time or self._t0)

        con_msg = ('Connected to: {vendor} {model} '
                   '(serial:{serial}, firmware:{firmware}) '
                   'in {t:.2f}s'.format(t=t, **idn))
        print(con_msg)

    def __repr__(self):
        """Simplified repr giving just the class and name."""
        return '<{}: {}>'.format(type(self).__name__, self.name)

    def __del__(self):
        """Close the instrument and remove its instance record."""
        try:
            wr = weakref.ref(self)
            if wr in getattr(self, '_instances', {}):
                self._instances.remove(wr)
            self.close()
        except:
            pass

    def close(self):
        """
        Irreversibly stop this instrument and free its resources.

        Subclasses should override this if they have other specific
        resources to close.
        """
        if hasattr(self, 'connection') and hasattr(self.connection, 'close'):
            self.connection.close()

        strip_attrs(self, whitelist=['name'])
        self.remove_instance(self)

    @classmethod
    def record_instance(cls, instance):
        """
        Record (a weak ref to) an instance in a class's instance list.

        Also records the instance in list of *all* instruments, and verifies
        that there are no other instruments with the same name.

        Args:
            instance (Union[Instrument, RemoteInstrument]): Note: we *do not*
                check that instance is actually an instance of ``cls``. This is
                important, because a ``RemoteInstrument`` should function as an
                instance of the instrument it proxies.

        Raises:
            KeyError: if another instance with the same name is already present
        """
        wr = weakref.ref(instance)
        name = instance.name

        # First insert this instrument in the record of *all* instruments
        # making sure its name is unique
        existing_wr = cls._all_instruments.get(name)
        if existing_wr and existing_wr():
            raise KeyError('Another instrument has the name: {}'.format(name))

        cls._all_instruments[name] = wr

        # Then add it to the record for this specific subclass, using ``_type``
        # to make sure we're not recording it in a base class instance list
        if getattr(cls, '_type', None) is not cls:
            cls._type = cls
            cls._instances = []
        cls._instances.append(wr)

    @classmethod
    def instances(cls):
        """
        Get all currently defined instances of this instrument class.

        You can use this to get the objects back if you lose track of them,
        and it's also used by the test system to find objects to test against.

        Note:
            Will also include ``RemoteInstrument`` instances that proxy
            instruments of this class.

        Returns:
            List[Union[Instrument, RemoteInstrument]]
        """
        if getattr(cls, '_type', None) is not cls:
            # only instances of a superclass - we want instances of this
            # exact class only
            return []
        return [wr() for wr in getattr(cls, '_instances', []) if wr()]

    @classmethod
    def remove_instance(cls, instance):
        """
        Remove a particular instance from the record.

        Args:
            instance (Union[Instrument, RemoteInstrument])
        """
        wr = weakref.ref(instance)
        if wr in cls._instances:
            cls._instances.remove(wr)

        # remove from all_instruments too, but don't depend on the
        # name to do it, in case name has changed or been deleted
        all_ins = cls._all_instruments
        for name, ref in list(all_ins.items()):
            if ref is wr:
                del all_ins[name]

    @classmethod
    def find_instrument(cls, name, instrument_class=None):
        """
        Find an existing instrument by name.

        Args:
            name (str)
            instrument_class (Optional[class]): The type of instrument
                you are looking for.

        Returns:
            Union[Instrument, RemoteInstrument]

        Raises:
            KeyError: if no instrument of that name was found, or if its
                reference is invalid (dead).
            TypeError: if a specific class was requested but a different
                type was found
        """
        ins = cls._all_instruments[name]()

        if ins is None:
            del cls._all_instruments[name]
            raise KeyError('Instrument {} has been removed'.format(name))

        if instrument_class is not None:
            if not isinstance(ins, instrument_class):
                raise TypeError(
                    'Instrument {} is {} but {} was requested'.format(
                        name, type(ins), instrument_class))

        return ins

    @classmethod
    def find_component(cls, name_attr, instrument_class=None):
        """
        Find a component of an existing instrument by name and attribute.

        Args:
            name_attr (str): A string in nested attribute format:
                <name>.<attribute>[.<subattribute>] and so on.
                For example, <attribute> can be a parameter name,
                or a method name.
            instrument_class (Optional[class]): The type of instrument
                you are looking for this component within.

        Returns:
            Any: The component requested.
        """

        if '.' in name_attr:
            name, attr = name_attr.split('.', 1)
            ins = cls.find_instrument(name, instrument_class=instrument_class)
            return ins.getattr(attr)

        else:
            # allow find_component to return the whole instrument,
            # if no attribute was specified, for maximum generality.
            return cls.find_instrument(name_attr,
                                       instrument_class=instrument_class)

    def add_parameter(self, name, parameter_class=StandardParameter,
                      **kwargs):
        """
        Bind one Parameter to this instrument.

        Instrument subclasses can call this repeatedly in their ``__init__``
        for every real parameter of the instrument.

        In this sense, parameters are the state variables of the instrument,
        anything the user can set and/or get

        Args:
            name (str): How the parameter will be stored within
                ``instrument.parameters`` and also how you address it using the
                shortcut methods: ``instrument.set(param_name, value)`` etc.

            parameter_class (Optional[type]): You can construct the parameter
                out of any class. Default ``StandardParameter``.

            **kwargs: constructor arguments for ``parameter_class``.

        Returns:
            dict: attribute information. Only used if you add parameters
                from the ``RemoteInstrument`` rather than at construction, to
                properly construct the proxy for this parameter.

        Raises:
            KeyError: if this instrument already has a parameter with this
                name.
        """
        if name in self.parameters:
            raise KeyError('Duplicate parameter name {}'.format(name))
        param = parameter_class(name=name, instrument=self, **kwargs)
        self.parameters[name] = param

        # for use in RemoteInstruments to add parameters to the server
        # we return the info they need to construct their proxy
        return param.get_attrs()

    def add_function(self, name, **kwargs):
        """
        Bind one Function to this instrument.

        Instrument subclasses can call this repeatedly in their ``__init__``
        for every real function of the instrument.

        This functionality is meant for simple cases, principally things that
        map to simple commands like '\*RST' (reset) or those with just a few
        arguments. It requires a fixed argument count, and positional args
        only. If your case is more complicated, you're probably better off
        simply making a new method in your ``Instrument`` subclass definition.

        Args:
            name (str): how the Function will be stored within
            ``instrument.Functions`` and also how you  address it using the
            shortcut methods: ``instrument.call(func_name, *args)`` etc.

            **kwargs: constructor kwargs for ``Function``

        Returns:
            A dict of attribute information. Only used if you add functions
            from the ``RemoteInstrument`` rather than at construction, to
            properly construct the proxy for this function.

        Raises:
            KeyError: if this instrument already has a function with this
                name.
        """
        if name in self.functions:
            raise KeyError('Duplicate function name {}'.format(name))
        func = Function(name=name, instrument=self, **kwargs)
        self.functions[name] = func

        # for use in RemoteInstruments to add functions to the server
        # we return the info they need to construct their proxy
        return func.get_attrs()

    def snapshot_base(self, update=False):
        """
        State of the instrument as a JSON-compatible dict.

        Args:
            update (bool): If True, update the state by querying the
                instrument. If False, just use the latest values in memory.

        Returns:
            dict: base snapshot
        """
        snap = {'parameters': dict((name, param.snapshot(update=update))
                                   for name, param in self.parameters.items()),
                'functions': dict((name, func.snapshot(update=update))
                                  for name, func in self.functions.items()),
                '__class__': full_class(self),
                }
        for attr in set(self._meta_attrs):
            if hasattr(self, attr):
                snap[attr] = getattr(self, attr)
        return snap

    #
    # `write_raw` and `ask_raw` are the interface to hardware                #
    # `write` and `ask` are standard wrappers to help with error reporting   #
    #

    def write(self, cmd):
        """
        Write a command string with NO response to the hardware.

        Subclasses that transform ``cmd`` should override this method, and in
        it call ``super().write(new_cmd)``. Subclasses that define a new
        hardware communication should instead override ``write_raw``.

        Args:
            cmd (str): the string to send to the instrument

        Raises:
            Exception: wraps any underlying exception with extra context,
                including the command and the instrument.
        """
        try:
            self.write_raw(cmd)
        except Exception as e:
            e.args = e.args + ('writing ' + repr(cmd) + ' to ' + repr(self),)
            raise e

    def write_raw(self, cmd):
        """
        Low level method to write a command string to the hardware.

        Subclasses that define a new hardware communication should override
        this method. Subclasses that transform ``cmd`` should instead
        override ``write``.

        Args:
            cmd (str): the string to send to the instrument
        """
        raise NotImplementedError(
            'Instrument {} has not defined a write method'.format(
                type(self).__name__))

    def ask(self, cmd):
        """
        Write a command string to the hardware and return a response.

        Subclasses that transform ``cmd`` should override this method, and in
        it call ``super().ask(new_cmd)``. Subclasses that define a new
        hardware communication should instead override ``ask_raw``.

        Args:
            cmd (str): the string to send to the instrument

        Returns:
            response (str, normally)

        Raises:
            Exception: wraps any underlying exception with extra context,
                including the command and the instrument.
        """
        try:
            return self.ask_raw(cmd)
        except Exception as e:
            e.args = e.args + ('asking ' + repr(cmd) + ' to ' + repr(self),)
            raise e

    def ask_raw(self, cmd):
        """
        Low level method to write to the hardware and return a response.

        Subclasses that define a new hardware communication should override
        this method. Subclasses that transform ``cmd`` should instead
        override ``ask``.

        Args:
            cmd (str): the string to send to the instrument
        """
        raise NotImplementedError(
            'Instrument {} has not defined an ask method'.format(
                type(self).__name__))

    #
    # shortcuts to parameters & setters & getters                            #
    #
    # instrument['someparam'] === instrument.parameters['someparam']        #
    # instrument.someparam === instrument.parameters['someparam']           #
    # instrument.get('someparam') === instrument['someparam'].get()         #
    # etc...                                                                #
    #

    delegate_attr_dicts = ['parameters', 'functions']

    def __getitem__(self, key):
        """Delegate instrument['name'] to parameter or function 'name'."""
        try:
            return self.parameters[key]
        except KeyError:
            return self.functions[key]

    def set(self, param_name, value):
        """
        Shortcut for setting a parameter from its name and new value.

        Args:
            param_name (str): The name of a parameter of this instrument.
            value (any): The new value to set.
        """
        self.parameters[param_name].set(value)

    def get(self, param_name):
        """
        Shortcut for getting a parameter from its name.

        Args:
            param_name (str): The name of a parameter of this instrument.

        Returns:
            any: The current value of the parameter.
        """
        return self.parameters[param_name].get()

    def call(self, func_name, *args):
        """
        Shortcut for calling a function from its name.

        Args:
            func_name (str): The name of a function of this instrument.
            *args: any arguments to the function.

        Returns:
            any: The return value of the function.
        """
        return self.functions[func_name].call(*args)

    #
    # info about what's in this instrument, to help construct the remote     #
    #

    def connection_attrs(self, new_id):
        """
        Collect info to reconstruct the instrument API in the RemoteInstrument.

        Args:
            new_id (int): The ID of this instrument on its server.
                This is how the RemoteInstrument points its calls to the
                correct server instrument when it calls the server.

        Returns:
            dict: Dictionary of name: str, id: int, parameters: dict,
                functions: dict, _methods: dict
                parameters, functions, and _methods are dictionaries of
                name: List(str) of attributes to be proxied in the remote.
        """
        return {
            'name': self.name,
            'id': new_id,
            'parameters': {name: p.get_attrs()
                           for name, p in self.parameters.items()},
            'functions': {name: f.get_attrs()
                          for name, f in self.functions.items()},
            '_methods': self._get_method_attrs()
        }

    def _get_method_attrs(self):
        """
        Construct a dict of methods this instrument has.

        Returns:
            dict: Dictionary of method names : list of attributes each method
                has that should be proxied. As of now, this is just its
                docstring, if it has one.
        """
        out = {}

        for attr in dir(self):
            value = getattr(self, attr)
            if ((not callable(value)) or
                    value is self.parameters.get(attr) or
                    value is self.functions.get(attr) or
                    attr in self._no_proxy_methods):
                # Functions and Parameters are callable and they show up in
                # dir(), but they have their own listing.
                continue

            out[attr] = ['__doc__'] if hasattr(value, '__doc__') else []

        return out

    def __getstate__(self):
        """Prevent pickling instruments, and give a nice error message."""
        raise RuntimeError(
<<<<<<< HEAD
            'Unable to pickle instrument {}. '
            'qcodes Instruments should not be pickled. Likely this means you '
            'were trying to use a local instrument (defined with '
            'server_name=None) in a background Loop. Local instruments can '
            'only be used in Loops with background=False.'.format(self))
=======
            'Pickling %s. qcodes Instruments should not be pickled. Likely this means you '
            'were trying to use a local instrument (defined with '
            'server_name=None) in a background Loop. Local instruments can '
            'only be used in Loops with background=False.' % self.name)
>>>>>>> 004b922f

    def validate_status(self, verbose=False):
        """ Validate the values of all gettable parameters

        The validation is done for all parameters that have both a get and
        set method.

        Arguments:
            verbose (bool): If True, then information about the parameters that are being check is printed.

        """
        for k, p in self.parameters.items():
            if p.has_get and p.has_set:
                value = p.get()
                if verbose:
                    print('validate_status: param %s: %s' % (k, value))
                p.validate(value)<|MERGE_RESOLUTION|>--- conflicted
+++ resolved
@@ -624,18 +624,10 @@
     def __getstate__(self):
         """Prevent pickling instruments, and give a nice error message."""
         raise RuntimeError(
-<<<<<<< HEAD
-            'Unable to pickle instrument {}. '
-            'qcodes Instruments should not be pickled. Likely this means you '
-            'were trying to use a local instrument (defined with '
-            'server_name=None) in a background Loop. Local instruments can '
-            'only be used in Loops with background=False.'.format(self))
-=======
             'Pickling %s. qcodes Instruments should not be pickled. Likely this means you '
             'were trying to use a local instrument (defined with '
             'server_name=None) in a background Loop. Local instruments can '
             'only be used in Loops with background=False.' % self.name)
->>>>>>> 004b922f
 
     def validate_status(self, verbose=False):
         """ Validate the values of all gettable parameters
