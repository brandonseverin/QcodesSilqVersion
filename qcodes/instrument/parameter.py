--- conflicted
+++ resolved
@@ -97,20 +97,13 @@
         metadata (Optional[dict]): extra information to include with the
             JSON snapshot of the parameter
     """
-<<<<<<< HEAD
     def __init__(self, name, instrument, snapshot_get, metadata,
                  snapshot_value=True):
-=======
-    def __init__(self, name, instrument, snapshot_get, metadata):
->>>>>>> 0035a77c
         super().__init__(metadata)
         self._snapshot_get = snapshot_get
         self.name = str(name)
         self._instrument = instrument
-<<<<<<< HEAD
         self._snapshot_value = snapshot_value
-=======
->>>>>>> 0035a77c
 
         self.has_get = hasattr(self, 'get')
         self.has_set = hasattr(self, 'set')
@@ -290,14 +283,9 @@
     """
     def __init__(self, name, instrument=None, label=None,
                  unit=None, units=None, vals=None, docstring=None,
-<<<<<<< HEAD
                  snapshot_get=True, snapshot_value=True, metadata=None):
         super().__init__(name, instrument, snapshot_get, metadata,
                          snapshot_value=snapshot_value)
-=======
-                 snapshot_get=True, metadata=None):
-        super().__init__(name, instrument, snapshot_get, metadata)
->>>>>>> 0035a77c
 
         self._meta_attrs.extend(['label', 'unit', '_vals'])
 
@@ -470,15 +458,10 @@
     def __init__(self, name, shape, instrument=None,
                  label=None, unit=None, units=None,
                  setpoints=None, setpoint_names=None, setpoint_labels=None,
-<<<<<<< HEAD
                  setpoint_units=None, docstring=None,
                  snapshot_get=True, snapshot_value=True, metadata=None):
         super().__init__(name, instrument, snapshot_get, metadata,
                          snapshot_value=snapshot_value)
-=======
-                 setpoint_units=None, docstring=None, snapshot_get=True, metadata=None):
-        super().__init__(name, instrument, snapshot_get, metadata)
->>>>>>> 0035a77c
 
         if self.has_set:  # TODO (alexcjohnson): can we support, ala Combine?
             raise AttributeError('ArrayParameters do not support set '
@@ -642,24 +625,14 @@
     def __init__(self, name, names, shapes, instrument=None,
                  labels=None, units=None,
                  setpoints=None, setpoint_names=None, setpoint_labels=None,
-<<<<<<< HEAD
-                 setpoint_units=None, docstring=None,
+                 setpoint_units=None,
                  snapshot_get=True, snapshot_value=True, metadata=None):
         super().__init__(name, instrument, snapshot_get, metadata,
                          snapshot_value=snapshot_value)
 
         if self.has_set:  # TODO (alexcjohnson): can we support, ala Combine?
-            raise AttributeError('MultiParameters do not support set '
-                                 'at this time.')
-=======
-                 setpoint_units=None,
-                 docstring=None, snapshot_get=True, metadata=None):
-        super().__init__(name, instrument, snapshot_get, metadata)
-
-        if self.has_set:  # TODO (alexcjohnson): can we support, ala Combine?
             warnings.warn('MultiParameters do not fully support set '
                           'at this time.')
->>>>>>> 0035a77c
 
         self._meta_attrs.extend(['setpoint_names', 'setpoint_labels', 'setpoint_units',
                                  'names', 'labels', 'units'])
