"""
Measured and/or controlled parameters

Anything that you want to either measure or control within QCoDeS should
satisfy the Parameter interface. Most of the time that is easiest to do
by either using or subclassing one of the classes defined here, but you can
also use any class with the right attributes.

All parameter classes are subclassed from _BaseParameter (except
CombinedParameter). The _BaseParameter provides functionality that is common
to all parameter types, such as ramping and scaling of values, adding delays
(see documentation for details).

This file defines four classes of parameters:

- ``Parameter`` is the base class for scalar-valued parameters.
    Two primary ways in which it can be used:
    1. As an ``Instrument`` parameter that sends/receives commands. Provides a
       standardized interface to construct strings to pass to the
       instrument's ``write`` and ``ask`` methods
    2. As a variable that stores and returns a value. For instance, for storing
       of values you want to keep track of but cannot set or get electronically.
    Provides ``sweep`` and ``__getitem__`` (slice notation) methods to use a
    settable parameter as the swept variable in a ``Loop``.
    The get/set functionality can be modified.

- ``ArrayParameter`` is a base class for array-valued parameters, ie anything
    for which each ``get`` call returns an array of values that all have the
    same type and meaning. Currently not settable, only gettable. Can be used
    in ``Measure``, or in ``Loop`` - in which case these arrays are nested
    inside the loop's setpoint array. To use, provide a ``get`` method that
    returns an array or regularly-shaped sequence, and describe that array in
    ``super().__init__``.

- ``MultiParameter`` is the base class for multi-valued parameters. Currently
    not settable, only gettable, but can return an arbitrary collection of
    scalar and array values and can be used in ``Measure`` or ``Loop`` to
    feed data to a ``DataSet``. To use, provide a ``get`` method
    that returns a sequence of values, and describe those values in
    ``super().__init__``.

    ``CombinedParameter`` Combines several parameters into a ``MultiParameter``.
    can be easily used via the ``combine`` function.
    Note that it is not yet a subclass of BaseParameter.


"""

# TODO (alexcjohnson) update this with the real duck-typing requirements or
# create an ABC for Parameter and MultiParameter - or just remove this statement
# if everyone is happy to use these classes.

from datetime import datetime, timedelta
from copy import copy
import time
import logging
import os
import collections
import warnings
from typing import Optional, Sequence, TYPE_CHECKING, Union, Callable, List
from functools import partial, wraps
import numpy

from qcodes.utils.deferred_operations import DeferredOperations
from qcodes.utils.helpers import (permissive_range, is_sequence_of,
                                  DelegateAttributes, full_class, named_repr,
                                  warn_units)
from qcodes.utils.metadata import Metadatable
from qcodes.utils.command import Command
from qcodes.utils.validators import Validator, Ints, Strings, Enum
from qcodes.instrument.sweep_values import SweepFixedValues
from qcodes.data.data_array import DataArray

if TYPE_CHECKING:
    from .base import Instrument


class _BaseParameter(Metadatable, DeferredOperations):
    """
    Shared behavior for all parameters. Not intended to be used
    directly, normally you should use ``Parameter``, ``ArrayParameter``,
    ``MultiParameter``, or ``CombinedParameter``.
    Note that ``CombinedParameter`` is not yet a subclass of ``_BaseParameter``

    Args:
        name (str): the local name of the parameter. Should be a valid
            identifier, ie no spaces or special characters. If this parameter
            is part of an Instrument or Station, this should match how it will
            be referenced from that parent, ie ``instrument.name`` or
            ``instrument.parameters[name]``

        instrument (Optional[Instrument]): the instrument this parameter
            belongs to, if any

        snapshot_get (Optional[bool]): False prevents any update to the
            parameter during a snapshot, even if the snapshot was called with
            ``update=True``, for example if it takes too long to update.
            Default True.

        snapshot_value (Optional[bool]): False prevents parameter value to be
            stored in the snapshot. Useful if the value is large.

        wrap_get (Optional[bool]): Wrap get method, adding features such as 
            saving latest value, `val_mapping`, `get_parser`.  
            Default True
            
        wrap_get (Optional[bool]): Wrap set method, adding features such as 
            saving latest value, `val_mapping`, `set_parser`.  
            Default True

        step (Optional[Union[int, float]]): max increment of parameter value.
            Larger changes are broken into multiple steps this size.
            When combined with delays, this acts as a ramp.

        scale (Optional[float]): Scale to multiply value with before
            performing set. the internally multiplied value is stored in
            `raw_value`. Can account for a voltage divider.

        inter_delay (Optional[Union[int, float]]): Minimum time (in seconds)
            between successive sets. If the previous set was less than this,
            it will wait until the condition is met.
            Can be set to 0 to go maximum speed with no errors.

        post_delay (Optional[Union[int, float]]): time (in seconds) to wait
            after the *start* of each set, whether part of a sweep or not.
            Can be set to 0 to go maximum speed with no errors.

        val_mapping (Optional[dict]): a bidirectional map data/readable values
            to instrument codes, expressed as a dict:
            ``{data_val: instrument_code}``
            For example, if the instrument uses '0' to mean 1V and '1' to mean
            10V, set val_mapping={1: '0', 10: '1'} and on the user side you
            only see 1 and 10, never the coded '0' and '1'
            If vals is omitted, will also construct a matching Enum validator.
            NOTE: only applies to get if get_cmd is a string, and to set if
            set_cmd is a string.
            You can use ``val_mapping`` with ``get_parser``, in which case
            ``get_parser`` acts on the return value from the instrument first,
            then ``val_mapping`` is applied (in reverse).

        get_parser ( Optional[function]): function to transform the response
            from get to the final output value. See also val_mapping

        set_parser (Optional[function]): function to transform the input set
            value to an encoded value sent to the instrument.
            See also val_mapping.

        vals (Optional[Validator]): a Validator object for this parameter

        max_val_age (Optional[float]): The max time (in seconds) to trust a
            saved value obtained from get_latest(). If this parameter has not
            been set or measured more recently than this, perform an
            additional measurement.

        metadata (Optional[dict]): extra information to include with the
            JSON snapshot of the parameter
    """

    def __init__(self, name: str,
                 instrument: Optional['Instrument'],
                 snapshot_get: bool=True,
                 metadata: Optional[dict]=None,
                 wrap_get: bool=True,
                 wrap_set: bool=True,
                 step: Optional[Union[int, float]]=None,
                 scale: Optional[Union[int, float]]=None,
                 inter_delay: Union[int, float]=0,
                 post_delay: Union[int, float]=0,
                 val_mapping: Optional[dict]=None,
                 get_parser: Optional[Callable]=None,
                 set_parser: Optional[Callable]=None,
                 snapshot_value: bool=True,
                 max_val_age: Optional[float]=None,
                 vals: Optional[Validator]=None,
                 delay: Optional[Union[int, float]]=None):
        super().__init__(metadata)
        self.name = str(name)
        self._instrument = instrument
        self._snapshot_get = snapshot_get
        self._snapshot_value = snapshot_value

        if not isinstance(vals, (Validator, type(None))):
            raise TypeError('vals must be None or a Validator')
        elif val_mapping is not None:
            vals = Enum(*val_mapping.keys())
        self.vals = vals

        self.step = step
        self.scale = scale
        self.raw_value = None
        if delay is not None:
            warnings.warn("Delay kwarg is deprecated. Replace with "
                          "inter_delay or post_delay as needed")
            if post_delay == 0:
                post_delay = delay
        self.inter_delay = inter_delay
        self.post_delay = post_delay

        self.val_mapping = val_mapping
        if val_mapping is None:
            self.inverse_val_mapping = None
        else:
            self.inverse_val_mapping = {v: k for k, v in val_mapping.items()}

        self.get_parser = get_parser
        self.set_parser = set_parser

        # record of latest value and when it was set or measured
        # what exactly this means is different for different subclasses
        # but they all use the same attributes so snapshot is consistent.
        self._latest = {'value': None, 'ts': None, 'raw_value': None}
        self.get_latest = GetLatest(self, max_val_age=max_val_age)

        if hasattr(self, 'get_raw') and wrap_get:
            self.get = self._wrap_get(self.get_raw)
        elif hasattr(self, 'get') and wrap_get:
            warnings.warn('Wrapping get method, original get method will not '
                          'be directly accessible. It is recommended to '
                          'define get_raw in your subclass instead.' )
            self.get = self._wrap_get(self.get)
        if hasattr(self, 'set_raw') and wrap_set:
            self.set = self._wrap_set(self.set_raw)
        elif hasattr(self, 'set') and wrap_set:
            warnings.warn('Wrapping set method, original set method will not '
                          'be directly accessible. It is recommended to '
                          'define set_raw in your subclass instead.' )
            self.set = self._wrap_set(self.set)

        # subclasses should extend this list with extra attributes they
        # want automatically included in the snapshot
        self._meta_attrs = ['name', 'instrument', 'step', 'scale',
                            'inter_delay', 'post_delay', 'val_mapping', 'vals']

        # Specify time of last set operation, used when comparing to delay to
        # check if additional waiting time is needed before next set
        self._t_last_set = time.perf_counter()

        self.log = logging.getLogger(str(self))

    def __str__(self):
        """Include the instrument name with the Parameter name if possible."""
        inst_name = getattr(self._instrument, 'name', '')
        if inst_name:
            return '{}_{}'.format(inst_name, self.name)
        else:
            return self.name

    def __repr__(self):
        return named_repr(self)

    def __call__(self, *args, **kwargs):
        if not args and not kwargs:
            if hasattr(self, 'get'):
                return self.get()
            else:
                raise NotImplementedError('no get cmd found in' +
                                          ' Parameter {}'.format(self.name))
        else:
            if hasattr(self, 'set'):
                self.set(*args, **kwargs)
            else:
                raise NotImplementedError('no set cmd found in' +
                                          ' Parameter {}'.format(self.name))

    def snapshot_base(self, update: bool=False,
                      params_to_skip_update: Sequence[str]=None) -> dict:
        """
        State of the parameter as a JSON-compatible dict.

        Args:
            update (bool): If True, update the state by calling
                parameter.get().
                If False, just use the latest values in memory.
            params_to_skip_update: No effect but may be passed from super Class:

        Returns:
            dict: base snapshot
        """

        if hasattr(self, 'get') and self._snapshot_get \
                and self._snapshot_value and update:
            self.get()

        state = copy(self._latest)
        state['__class__'] = full_class(self)
        state['full_name'] = str(self)

        if not self._snapshot_value:
            state.pop('value')
            state.pop('raw_value', None)

        if isinstance(state['ts'], datetime):
            state['ts'] = state['ts'].strftime('%Y-%m-%d %H:%M:%S')

        for attr in set(self._meta_attrs):
            if attr == 'instrument' and self._instrument:
                state.update({
                    'instrument': full_class(self._instrument),
                    'instrument_name': self._instrument.name
                })
            else:
                val = getattr(self, attr, None)
                if val is not None:
                    attr_strip = attr.lstrip('_')  # strip leading underscores
                    if isinstance(val, Validator):
                        state[attr_strip] = repr(val)
                    else:
                        state[attr_strip] = val

        return state

    def _save_val(self, value, validate=False):
        """
        Update latest
        """
        if validate:
            self.validate(value)
        if (self.get_parser is None and
            self.set_parser is None and
            self.val_mapping is None and
            self.scale is None):
                self.raw_value = value
        self._latest = {'value': value, 'ts': datetime.now(),
                        'raw_value': self.raw_value}

    def _wrap_get(self, get_function):
        @wraps(get_function)
        def get_wrapper(*args, **kwargs):
            try:
                # There might be cases where a .get also has args/kwargs
                value = get_function(*args, **kwargs)
                self.raw_value = value

                if self.get_parser is not None:
                    value = self.get_parser(value)

                if self.scale is not None:
                    # Scale values
                    if isinstance(self.scale, collections.Iterable):
                        # Scale contains multiple elements, one for each value
                        value = tuple(value / scale for value, scale
                                      in zip(value, self.scale))
                    elif isinstance(value, collections.Iterable):
                        # Use single scale for all values
                        value = tuple(value / self.scale for value in value)
                    else:
                        value /= self.scale

                if self.val_mapping is not None:
                    if value in self.inverse_val_mapping:
                        value = self.inverse_val_mapping[value]
                    else:
                        try:
                            value = self.inverse_val_mapping[int(value)]
                        except (ValueError, KeyError):
                            raise KeyError("'{}' not in val_mapping".format(value))
                self._save_val(value)
                return value
            except Exception as e:
                e.args = e.args + ('getting {}'.format(self),)
                raise e

        return get_wrapper

    def _wrap_set(self, set_function):
        @wraps(set_function)
        def set_wrapper(value, **kwargs):
            try:
                self.validate(value)

                # In some cases intermediate sweep values must be used.
                # Unless `self.step` is defined, get_sweep_values will return
                # a list containing only `value`.
                steps = self.get_ramp_values(value, step=self.step)

                for step_index, val_step in enumerate(steps):
                    if self.val_mapping is not None:
                        # Convert set values using val_mapping dictionary
                        mapped_value = self.val_mapping[val_step]
                    else:
                        mapped_value = val_step

                    if self.scale is not None:
                        if isinstance(self.scale, collections.Iterable):
                            # Scale contains multiple elements, one for each value
                            scaled_mapped_value = tuple(val * scale for val, scale
                                                        in zip(mapped_value, self.scale))
                        else:
                            # Use single scale for all values
                            scaled_mapped_value = mapped_value*self.scale
                    else:
                        scaled_mapped_value = mapped_value

                    if self.set_parser is not None:
                        parsed_scaled_mapped_value = self.set_parser(scaled_mapped_value)
                    else:
                        parsed_scaled_mapped_value = scaled_mapped_value

                    # Check if delay between set operations is required
                    t_elapsed = time.perf_counter() - self._t_last_set
                    if t_elapsed < self.inter_delay:
                        # Sleep until time since last set is larger than
                        # self.post_delay
                        time.sleep(self.inter_delay - t_elapsed)

                    # Start timer to measure execution time of set_function
                    t0 = time.perf_counter()

                    set_function(parsed_scaled_mapped_value, **kwargs)
                    self.raw_value = parsed_scaled_mapped_value
                    self._save_val(val_step,
                                   validate=(self.val_mapping is None and
                                             self.set_parser is None and
                                             not(step_index == len(steps)-1 or
                                                 len(steps) == 1)))

                    if self._snapshot_value:
                        # Add to log
                        log_msg = f'parameter set to {val_step}'
                        if mapped_value != val_step:
                            log_msg += f', mapped: {mapped_value}'
                        if scaled_mapped_value != mapped_value:
                            log_msg += f', scaled: {scaled_mapped_value}'
                        if parsed_scaled_mapped_value != scaled_mapped_value:
                            log_msg += f', parsed: {parsed_scaled_mapped_value}'
                        self.log.debug(log_msg)

<<<<<<< HEAD

=======
>>>>>>> 3ee97f04
                    # Update last set time (used for calculating delays)
                    self._t_last_set = time.perf_counter()

                    # Check if any delay after setting is required
                    t_elapsed = self._t_last_set - t0
                    if t_elapsed < self.post_delay:
                        # Sleep until total time is larger than self.post_delay
                        time.sleep(self.post_delay - t_elapsed)
            except Exception as e:
                e.args = e.args + ('setting {} to {}'.format(self, value),)
                raise e

        return set_wrapper

    def get_ramp_values(self, value: Union[float, int],
                        step: Union[float, int]=None) -> List[Union[float,
                                                                    int]]:
        """
        Return values to sweep from current value to target value.
        This method can be overridden to have a custom sweep behaviour.
        It can even be overridden by a generator.
        Args:
            value: target value
            step: maximum step size

        Returns:
            List of stepped values, including target value.
        """
        if step is None:
            return [value]
        else:
            if isinstance(value, collections.Iterable) and len(value) > 1:
                raise RuntimeError("Don't know how to step a parameter with more than one value")
            if self.get_latest() is None:
                self.get()
            start_value = self.get_latest()

            if not (isinstance(start_value, (int, float)) and
                    isinstance(value, (int, float))):
                # something weird... parameter is numeric but one of the ends
                # isn't, even though it's valid.
                # probably MultiType with a mix of numeric and non-numeric types
                # just set the endpoint and move on
                logging.warning(
                    'cannot sweep {} from {} to {} - jumping.'.format(
                        self.name, start_value, value))
                return []

            # drop the initial value, we're already there
            return permissive_range(start_value, value, step)[1:] + [value]

    def validate(self, value):
        """
        Validate value

        Args:
            value (any): value to validate

        """
        if self._instrument:
            context = (getattr(self._instrument, 'name', '') or
                       str(self._instrument.__class__)) + '.' + self.name
        else:
            context = self.name
        if self.vals is not None:
            self.vals.validate(value, 'Parameter: ' + context)

    @property
    def step(self):
        return self._step

    @step.setter
    def step(self, step: Union[int, float]):
        """
        Configure whether this Parameter uses steps during set operations.
        If step is a positive number, this is the maximum value change
        allowed in one hardware call, so a single set can result in many
        calls to the hardware if the starting value is far from the target.

        Args:
            step (Union[int, float]): A positive number, the largest change
                allowed in one call. All but the final change will attempt to
                change by +/- step exactly

        Raises:
            TypeError: if step is not numeric
            ValueError: if step is negative
            TypeError:  if step is not integer for an integer parameter
            TypeError: if step is not a number
        """
        if step is None:
            self._step = step
        elif not getattr(self.vals, 'is_numeric', True):
            raise TypeError('you can only step numeric parameters')
        elif not isinstance(step, (int, float)):
            raise TypeError('step must be a number')
        elif step == 0:
            self._step = None
        elif step <= 0:
            raise ValueError('step must be positive')
        elif isinstance(self.vals, Ints) and not isinstance(step, int):
            raise TypeError('step must be a positive int for an Ints parameter')
        else:
            self._step = step

    def set_step(self, value):
        warnings.warn(
            "set_step is deprecated use step property as in `inst.step = "
            "stepvalue` instead")
        self.step = value

    def get_step(self):
        warnings.warn(
            "set_step is deprecated use step property as in `a = inst.step` "
            "instead")
        return self._step

    def set_delay(self, value):
        warnings.warn(
            "set_delay is deprecated use inter_delay or post_delay property "
            "as in `inst.inter_delay = delayvalue` instead")
        self.post_delay = value

    def get_delay(self):
        warnings.warn(
            "get_delay is deprecated use inter_delay or post_delay property "
            "as in `a = inst.inter_delay` instead")
        return self._post_delay

    @property
    def post_delay(self):
        """Property that returns the delay time of this parameter"""
        return self._post_delay

    @post_delay.setter
    def post_delay(self, post_delay):
        """
        Configure this parameter with a delay between set operations.

        Typically used in conjunction with set_step to create an effective
        ramp rate, but can also be used without a step to enforce a delay
        after every set.

        Args:
            post_delay(Union[int, float]): the target time between set calls.
                The actual time will not be shorter than this, but may be longer
                if the underlying set call takes longer.

        Raises:
            TypeError: If delay is not int nor float
            ValueError: If delay is negative
        """
        if not isinstance(post_delay, (int, float)):
            raise TypeError(
                'post_delay ({}) must be a number'.format(post_delay))
        if post_delay < 0:
            raise ValueError(
                'post_delay ({}) must not be negative'.format(post_delay))
        self._post_delay = post_delay

    @property
    def inter_delay(self):
        """Property that returns the delay time of this parameter"""
        return self._inter_delay

    @inter_delay.setter
    def inter_delay(self, inter_delay):
        """
        Configure this parameter with a delay between set operations.

        Typically used in conjunction with set_step to create an effective
        ramp rate, but can also be used without a step to enforce a delay
        between sets.

        Args:
            inter_delay(Union[int, float]): the target time between set calls.
                The actual time will not be shorter than this, but may be longer
                if the underlying set call takes longer.

        Raises:
            TypeError: If delay is not int nor float
            ValueError: If delay is negative
        """
        if not isinstance(inter_delay, (int, float)):
            raise TypeError(
                'inter_delay ({}) must be a number'.format(inter_delay))
        if inter_delay < 0:
            raise ValueError(
                'inter_delay ({}) must not be negative'.format(inter_delay))
        self._inter_delay = inter_delay

    # Deprecated
    @property
    def full_name(self):
#        This can fully be replaced by str(parameter) in the future we
#        may want to deprecate this but the current dataset makes heavy use
#        of it in more complicated ways so keep it for now.
#        warnings.warn('Attribute `full_name` is deprecated, please use '
#                      'str(parameter)')
        return str(self)

    def set_validator(self, vals):
        """
            Deprecated Set a validator `vals` for this parameter.
                Args:
                    vals (Validator):  validator to set

        """
        warnings.warn(
            "set_validator is deprected use `inst.vals = MyValidator` instead")
        if isinstance(vals, Validator):
            self.vals = vals
        else:
            raise TypeError('vals must be a Validator')


class Parameter(_BaseParameter):
    """
    A parameter that represents a single degree of freedom.
    This is the standard parameter for Instruments, though it can also be
    used as a variable, i.e. storing/retrieving a value, or be subclassed for
    more complex uses.

    By default only gettable, returning its last value.
    This behaviour can be modified in two ways:
    1. Providing a ``get_cmd``/``set_cmd``, which can of the following:
       a. callable, with zero args for get_cmd, one arg for set_cmd
       b. VISA command string
       c. None, in which case it retrieves its last value for ``get_cmd``,
          and stores a value for ``set_cmd``
       d. False, in which case trying to get/set will raise an error.
    2. Creating a subclass with an explicit ``get``/``set`` method. This
       enables more advanced functionality.

    Parameters have a ``.get_latest`` method that simply returns the most
    recent set or measured value. This can be called ( ``param.get_latest()`` )
    or used in a ``Loop`` as if it were a (gettable-only) parameter itself:

        ``Loop(...).each(param.get_latest)``


    Args:
        name (str): the local name of the parameter. Should be a valid
            identifier, ie no spaces or special characters. If this parameter
            is part of an Instrument or Station, this is how it will be
            referenced from that parent, ie ``instrument.name`` or
            ``instrument.parameters[name]``

        instrument (Optional[Instrument]): the instrument this parameter
            belongs to, if any

        label (Optional[str]): Normally used as the axis label when this
            parameter is graphed, along with ``unit``.

        unit (Optional[str]): The unit of measure. Use ``''`` for unitless.

        snapshot_get (Optional[bool]): False prevents any update to the
            parameter during a snapshot, even if the snapshot was called with
            ``update=True``, for example if it takes too long to update.
            Default True.

        snapshot_value (Optional[bool]): False prevents parameter value to be
            stored in the snapshot. Useful if the value is large.

        step (Optional[Union[int, float]]): max increment of parameter value.
            Larger changes are broken into multiple steps this size.
            When combined with delays, this acts as a ramp.

        scale (Optional[float]): Scale to multiply value with before
            performing set. the internally multiplied value is stored in
            `raw_value`. Can account for a voltage divider.

        inter_delay (Optional[Union[int, float]]): Minimum time (in seconds)
            between successive sets. If the previous set was less than this,
            it will wait until the condition is met.
            Can be set to 0 to go maximum speed with no errors.

        post_delay (Optional[Union[int, float]]): time (in seconds) to wait
            after the *start* of each set, whether part of a sweep or not.
            Can be set to 0 to go maximum speed with no errors.

        val_mapping (Optional[dict]): a bidirectional map data/readable values
            to instrument codes, expressed as a dict:
            ``{data_val: instrument_code}``
            For example, if the instrument uses '0' to mean 1V and '1' to mean
            10V, set val_mapping={1: '0', 10: '1'} and on the user side you
            only see 1 and 10, never the coded '0' and '1'
            If vals is omitted, will also construct a matching Enum validator.
            NOTE: only applies to get if get_cmd is a string, and to set if
            set_cmd is a string.
            You can use ``val_mapping`` with ``get_parser``, in which case
            ``get_parser`` acts on the return value from the instrument first,
            then ``val_mapping`` is applied (in reverse).

        get_parser ( Optional[function]): function to transform the response
            from get to the final output value. See also val_mapping

        set_parser (Optional[function]): function to transform the input set
            value to an encoded value sent to the instrument.
            See also val_mapping.

        vals (Optional[Validator]): Allowed values for setting this parameter.
            Only relevant if settable. Defaults to ``Numbers()``

        max_val_age (Optional[float]): The max time (in seconds) to trust a
            saved value obtained from get_latest(). If this parameter has not
            been set or measured more recently than this, perform an
            additional measurement.

        docstring (Optional[str]): documentation string for the __doc__
            field of the object. The __doc__ field of the instance is used by
            some help systems, but not all

        metadata (Optional[dict]): extra information to include with the
            JSON snapshot of the parameter

    """

    def __init__(self, name: str,
                 instrument: Optional['Instrument']=None,
                 label: Optional[str]=None,
                 unit: Optional[str]=None,
                 get_cmd: Optional[Union[str, Callable, bool]]=None,
                 set_cmd:  Optional[Union[str, Callable, bool]]=False,
                 initial_value: Optional[Union[float, int, str]]=None,
                 max_val_age: Optional[float]=None,
                 vals: Optional[str]=None,
                 docstring: Optional[str]=None,
                 **kwargs):
        super().__init__(name=name, instrument=instrument, vals=vals, **kwargs)

        # Enable set/get methods if get_cmd/set_cmd is given
        # Called first so super().__init__ can wrap get/set methods
        if not hasattr(self, 'get') and get_cmd is not False:
            if get_cmd is None:
                if max_val_age is not None:
                    raise SyntaxError('Must have get method or specify get_cmd '
                                      'when max_val_age is set')
                self.get_raw = lambda: self._latest['raw_value']
            else:
                exec_str = instrument.ask if instrument else None
                self.get_raw = Command(arg_count=0, cmd=get_cmd, exec_str=exec_str)
            self.get = self._wrap_get(self.get_raw)

        if not hasattr(self, 'set') and set_cmd is not False:
            if set_cmd is None:
                self.set_raw = partial(self._save_val, validate=False)
            else:
                exec_str = instrument.write if instrument else None
                self.set_raw = Command(arg_count=1, cmd=set_cmd, exec_str=exec_str)
            self.set = self._wrap_set(self.set_raw)

        self._meta_attrs.extend(['label', 'unit', 'vals'])

        self.label = name if label is None else label
        self.unit = unit if unit is not None else ''

        if initial_value is not None:
            self.set(initial_value)

        # generate default docstring
        self.__doc__ = os.linesep.join((
            'Parameter class:',
            '',
            '* `name` %s' % self.name,
            '* `label` %s' % self.label,
            '* `unit` %s' % self.unit,
            '* `vals` %s' % repr(self.vals)))

        if docstring is not None:
            self.__doc__ = os.linesep.join((
                docstring,
                '',
                self.__doc__))

    def __getitem__(self, keys):
        """
        Slice a Parameter to get a SweepValues object
        to iterate over during a sweep
        """
        return SweepFixedValues(self, keys)

    def increment(self, value):
        """ Increment the parameter with a value

        Args:
            value (float): value to be added to the parameter
        """
        self.set(self.get() + value)

    def sweep(self, start, stop, step=None, num=None):
        """
        Create a collection of parameter values to be iterated over.
        Requires `start` and `stop` and (`step` or `num`)
        The sign of `step` is not relevant.

        Args:
            start (Union[int, float]): The starting value of the sequence.
            stop (Union[int, float]): The end value of the sequence.
            step (Optional[Union[int, float]]):  Spacing between values.
            num (Optional[int]): Number of values to generate.

        Returns:
            SweepFixedValues: collection of parameter values to be
                iterated over

        Examples:
            >>> sweep(0, 10, num=5)
             [0.0, 2.5, 5.0, 7.5, 10.0]
            >>> sweep(5, 10, step=1)
            [5.0, 6.0, 7.0, 8.0, 9.0, 10.0]
            >>> sweep(15, 10.5, step=1.5)
            >[15.0, 13.5, 12.0, 10.5]
        """
        return SweepFixedValues(self, start=start, stop=stop,
                                step=step, num=num)


class ArrayParameter(_BaseParameter):
    """
    A gettable parameter that returns an array of values.
    Not necessarily part of an instrument.

    Subclasses should define a ``.get`` method, which returns an array.
    When used in a ``Loop`` or ``Measure`` operation, this will be entered
    into a single ``DataArray``, with extra dimensions added by the ``Loop``.
    The constructor args describe the array we expect from each ``.get`` call
    and how it should be handled.

    For now you must specify upfront the array shape, and this cannot change
    from one call to the next. Later we intend to require only that you specify
    the dimension, and the size of each dimension can vary from call to call.

    Note: If you want ``.get`` to save the measurement for ``.get_latest``,
    you must explicitly call ``self._save_val(items)`` inside ``.get``.

    Args:
        name (str): the local name of the parameter. Should be a valid
            identifier, ie no spaces or special characters. If this parameter
            is part of an Instrument or Station, this is how it will be
            referenced from that parent, ie ``instrument.name`` or
            ``instrument.parameters[name]``

        shape (Tuple[int]): The shape (as used in numpy arrays) of the array
            to expect. Scalars should be denoted by (), 1D arrays as (n,),
            2D arrays as (n, m), etc.

        instrument (Optional[Instrument]): the instrument this parameter
            belongs to, if any

        label (Optional[str]): Normally used as the axis label when this
            parameter is graphed, along with ``unit``.

        unit (Optional[str]): The unit of measure. Use ``''`` for unitless.

        setpoints (Optional[Tuple[setpoint_array]]):
            ``setpoint_array`` can be a DataArray, numpy.ndarray, or sequence.
            The setpoints for each dimension of the returned array. An
            N-dimension item should have N setpoint arrays, where the first is
            1D, the second 2D, etc.
            If omitted for any or all items, defaults to integers from zero in
            each respective direction.
            Note: if the setpoints will be different each measurement, leave
            this out and return the setpoints (with extra names) in ``.get``.

        setpoint_names (Optional[Tuple[str]]): one identifier (like
            ``name``) per setpoint array. Ignored if a setpoint is a
            DataArray, which already has a name.

        setpoint_labels (Optional[Tuple[str]]): one label (like ``labels``)
            per setpoint array. Ignored if a setpoint is a DataArray, which
            already has a label.

        setpoint_units (Optional[Tuple[str]]): one label (like ``v``)
            per setpoint array. Ignored if a setpoint is a DataArray, which
            already has a unit.

        docstring (Optional[str]): documentation string for the __doc__
            field of the object. The __doc__ field of the instance is used by
            some help systems, but not all

        snapshot_get (bool): Prevent any update to the parameter, for example
            if it takes too long to update. Default True.

        snapshot_value: Should the value of the parameter be stored in the
            snapshot. Unlike Parameter this defaults to False as
            ArrayParameters are potentially huge.

        metadata (Optional[dict]): extra information to include with the
            JSON snapshot of the parameter
    """

    def __init__(self,
                 name: str,
                 shape: Sequence[int],
                 instrument: Optional['Instrument']=None,
                 label: Optional[str]=None,
                 unit: Optional[str]=None,
                 wrap_get: bool=True,
                 wrap_set: bool=True,
                 setpoints: Optional[Sequence]=None,
                 setpoint_names: Optional[Sequence[str]]=None,
                 setpoint_labels: Optional[Sequence[str]]=None,
                 setpoint_units: Optional[Sequence[str]]=None,
                 docstring: Optional[str]=None,
                 snapshot_get: bool=True,
                 snapshot_value: bool=False,
                 metadata: bool=None, ):
        super().__init__(name, instrument, snapshot_get, metadata,
                         snapshot_value=snapshot_value,
                         wrap_get=wrap_get, wrap_set=wrap_set)

        if hasattr(self, 'set'):
            # TODO (alexcjohnson): can we support, ala Combine?
            raise AttributeError('ArrayParameters do not support set '
                                 'at this time.')

        self._meta_attrs.extend(['setpoint_names', 'setpoint_labels',
                                 'setpoint_units', 'label', 'unit'])

        self.label = name if label is None else label
        self.unit = unit if unit is not None else ''

        nt = type(None)

        if not is_sequence_of(shape, int):
            raise ValueError('shapes must be a tuple of ints, not ' +
                             repr(shape))
        self.shape = shape

        # require one setpoint per dimension of shape
        sp_shape = (len(shape),)

        sp_types = (nt, DataArray, collections.Sequence,
                    collections.Iterator, numpy.ndarray)
        if (setpoints is not None and
                not is_sequence_of(setpoints, sp_types, shape=sp_shape)):
            raise ValueError('setpoints must be a tuple of arrays')
        if (setpoint_names is not None and
                not is_sequence_of(setpoint_names, (nt, str), shape=sp_shape)):
            raise ValueError('setpoint_names must be a tuple of strings')
        if (setpoint_labels is not None and
                not is_sequence_of(setpoint_labels, (nt, str),
                                   shape=sp_shape)):
            raise ValueError('setpoint_labels must be a tuple of strings')
        if (setpoint_units is not None and
                not is_sequence_of(setpoint_units, (nt, str),
                                   shape=sp_shape)):
            raise ValueError('setpoint_units must be a tuple of strings')

        self.setpoints = setpoints
        self.setpoint_names = setpoint_names
        self.setpoint_labels = setpoint_labels
        self.setpoint_units = setpoint_units

        self.__doc__ = os.linesep.join((
            'Parameter class:',
            '',
            '* `name` %s' % self.name,
            '* `label` %s' % self.label,
            '* `unit` %s' % self.unit,
            '* `shape` %s' % repr(self.shape)))

        if docstring is not None:
            self.__doc__ = os.linesep.join((
                docstring,
                '',
                self.__doc__))

        if not hasattr(self, 'get') and not hasattr(self, 'set'):
            raise AttributeError('ArrayParameter must have a get, set or both')


def _is_nested_sequence_or_none(obj, types, shapes):
    """Validator for MultiParameter setpoints/names/labels"""
    if obj is None:
        return True

    if not is_sequence_of(obj, tuple, shape=(len(shapes),)):
        return False

    for obji, shapei in zip(obj, shapes):
        if not is_sequence_of(obji, types, shape=(len(shapei),)):
            return False

    return True


class MultiParameter(_BaseParameter):
    """
    A gettable parameter that returns multiple values with separate names,
    each of arbitrary shape.
    Not necessarily part of an instrument.

    Subclasses should define a ``.get`` method, which returns a sequence of
    values. When used in a ``Loop`` or ``Measure`` operation, each of these
    values will be entered into a different ``DataArray``. The constructor
    args describe what data we expect from each ``.get`` call and how it
    should be handled. ``.get`` should always return the same number of items,
    and most of the constructor arguments should be tuples of that same length.

    For now you must specify upfront the array shape of each item returned by
    ``.get``, and this cannot change from one call to the next. Later we intend
    to require only that you specify the dimension of each item returned, and
    the size of each dimension can vary from call to call.

    Note: If you want ``.get`` to save the measurement for ``.get_latest``,
    you must explicitly call ``self._save_val(items)`` inside ``.get``.

    Args:
        name (str): the local name of the whole parameter. Should be a valid
            identifier, ie no spaces or special characters. If this parameter
            is part of an Instrument or Station, this is how it will be
            referenced from that parent, ie ``instrument.name`` or
            ``instrument.parameters[name]``

        names (Tuple[str]): A name for each item returned by a ``.get``
            call. Will be used as the basis of the ``DataArray`` names
            when this parameter is used to create a ``DataSet``.

        shapes (Tuple[Tuple[int]]): The shape (as used in numpy arrays) of
            each item. Scalars should be denoted by (), 1D arrays as (n,),
            2D arrays as (n, m), etc.

        instrument (Optional[Instrument]): the instrument this parameter
            belongs to, if any

        labels (Optional[Tuple[str]]): A label for each item. Normally used
            as the axis label when a component is graphed, along with the
            matching entry from ``units``.

        units (Optional[Tuple[str]]): The unit of measure for each item.
            Use ``''`` or ``None`` for unitless values.

        setpoints (Optional[Tuple[Tuple[setpoint_array]]]):
            ``setpoint_array`` can be a DataArray, numpy.ndarray, or sequence.
            The setpoints for each returned array. An N-dimension item should
            have N setpoint arrays, where the first is 1D, the second 2D, etc.
            If omitted for any or all items, defaults to integers from zero in
            each respective direction.
            Note: if the setpoints will be different each measurement, leave
            this out and return the setpoints (with extra names) in ``.get``.

        setpoint_names (Optional[Tuple[Tuple[str]]]): one identifier (like
            ``name``) per setpoint array. Ignored if a setpoint is a
            DataArray, which already has a name.

        setpoint_labels (Optional[Tuple[Tuple[str]]]): one label (like
            ``labels``) per setpoint array. Ignored if a setpoint is a
            DataArray, which already has a label.

        setpoint_units (Optional[Tuple[Tuple[str]]]): one unit (like
            ``V``) per setpoint array. Ignored if a setpoint is a
            DataArray, which already has a unit.

        docstring (Optional[str]): documentation string for the __doc__
            field of the object. The __doc__ field of the instance is used by
            some help systems, but not all

        snapshot_get (bool): Prevent any update to the parameter, for example
            if it takes too long to update. Default True.

        snapshot_value: Should the value of the parameter be stored in the
            snapshot. Unlike Parameter this defaults to False as
            MultiParameters are potentially huge.

        metadata (Optional[dict]): extra information to include with the
            JSON snapshot of the parameter
    """

    def __init__(self,
                 name: str,
                 names: Sequence[str],
                 shapes: Sequence[Sequence[Optional[int]]],
                 instrument: Optional['Instrument']=None,
                 labels: Optional[Sequence[str]]=None,
                 units: Optional[Sequence[str]]=None,
                 wrap_get: bool=True,
                 wrap_set: bool=True,
                 setpoints: Optional[Sequence[Sequence]]=None,
                 setpoint_names: Optional[Sequence[Sequence[str]]]=None,
                 setpoint_labels: Optional[Sequence[Sequence[str]]]=None,
                 setpoint_units: Optional[Sequence[Sequence[str]]]=None,
                 docstring: str=None,
                 snapshot_get: bool=True,
                 snapshot_value: bool=False,
                 metadata: Optional[dict]=None):
        super().__init__(name, instrument, snapshot_get, metadata,
                         snapshot_value=snapshot_value,
                         wrap_get=wrap_get, wrap_set=wrap_set)

        if hasattr(self, 'set'):
            # TODO (alexcjohnson): can we support, ala Combine?
            warnings.warn('MultiParameters do not support set at this time.')

        self._meta_attrs.extend(['setpoint_names', 'setpoint_labels',
                                 'setpoint_units', 'names', 'labels', 'units'])

        if not is_sequence_of(names, str):
            raise ValueError('names must be a tuple of strings, not ' +
                             repr(names))

        self.names = names
        self.labels = labels if labels is not None else names
        self.units = units if units is not None else [''] * len(names)

        nt = type(None)

        if (not is_sequence_of(shapes, int, depth=2) or
                len(shapes) != len(names)):
            raise ValueError('shapes must be a tuple of tuples '
                             'of ints, not ' + repr(shapes))
        self.shapes = shapes

        sp_types = (nt, DataArray, collections.Sequence,
                    collections.Iterator, numpy.ndarray)
        if not _is_nested_sequence_or_none(setpoints, sp_types, shapes):
            raise ValueError('setpoints must be a tuple of tuples of arrays')

        if not _is_nested_sequence_or_none(setpoint_names, (nt, str), shapes):
            raise ValueError(
                'setpoint_names must be a tuple of tuples of strings')

        if not _is_nested_sequence_or_none(setpoint_labels, (nt, str), shapes):
            raise ValueError(
                'setpoint_labels must be a tuple of tuples of strings')

        if not _is_nested_sequence_or_none(setpoint_units, (nt, str), shapes):
            raise ValueError(
                'setpoint_units must be a tuple of tuples of strings')

        self.setpoints = setpoints
        self.setpoint_names = setpoint_names
        self.setpoint_labels = setpoint_labels
        self.setpoint_units = setpoint_units

        self.__doc__ = os.linesep.join((
            'MultiParameter class:',
            '',
            '* `name` %s' % self.name,
            '* `names` %s' % ', '.join(self.names),
            '* `labels` %s' % ', '.join(self.labels),
            '* `units` %s' % ', '.join(self.units)))

        if docstring is not None:
            self.__doc__ = os.linesep.join((
                docstring,
                '',
                self.__doc__))

        if not hasattr(self, 'get') and not hasattr(self, 'set'):
            raise AttributeError('MultiParameter must have a get, set or both')

    @property
    def full_names(self):
        """Include the instrument name with the Parameter names if possible."""
        try:
            inst_name = self._instrument.name
            if inst_name:
                return [inst_name + '_' + name for name in self.names]
        except AttributeError:
            pass

        return self.names


class GetLatest(DelegateAttributes, DeferredOperations):
    """
    Wrapper for a Parameter that just returns the last set or measured value
    stored in the Parameter itself.

    Examples:
        >>> # Can be called:
        >>> param.get_latest()
        >>> # Or used as if it were a gettable-only parameter itself:
        >>> Loop(...).each(param.get_latest)

    Args:
        parameter (Parameter): Parameter to be wrapped

        max_val_age (Optional[int]): The max time (in seconds) to trust a
            saved value obtained from get_latest(). If this parameter has not
            been set or measured more recently than this, perform an
            additional measurement.
    """
    def __init__(self, parameter, max_val_age=None):
        self.parameter = parameter
        self.max_val_age = max_val_age

    delegate_attr_objects = ['parameter']
    omit_delegate_attrs = ['set']

    def get(self):
        """Return latest value if time since get was less than
        `self.max_val_age`, otherwise perform `get()` and return result
        """
        state = self.parameter._latest
        if self.max_val_age is None:
            # Return last value since max_val_age is not specified
            return state['value']
        else:
            oldest_ok_val = datetime.now() - timedelta(seconds=self.max_val_age)
            if state['ts'] is None or state['ts'] < oldest_ok_val:
                # Time of last get exceeds max_val_age seconds, need to
                # perform new .get()
                return self.parameter.get()
            else:
                return state['value']

    def __call__(self):
        return self.get()


def combine(*parameters, name, label=None, unit=None, units=None,
            aggregator=None):
    """
    Combine parameters into one sweepable parameter

    Args:
        *parameters (qcodes.Parameter): the parameters to combine
        name (str): the name of the paramter
        label (Optional[str]): the label of the combined parameter
        unit (Optional[str]): the unit of the combined parameter
        aggregator (Optional[Callable[list[any]]]): a function to aggregate
            the set values into one

    A combined parameter sets all the combined parameters at every point of the
    sweep.
    The sets are called in the same order the parameters are, and
    sequantially.
    """
    parameters = list(parameters)
    multi_par = CombinedParameter(parameters, name, label, unit, units,
                                  aggregator)
    return multi_par


class CombinedParameter(Metadatable):
    """ A combined parameter

    Args:
        *parameters (qcodes.Parameter): the parameters to combine
        name (str): the name of the parameter
        label (Optional[str]): the label of the combined parameter
        unit (Optional[str]): the unit of the combined parameter
        aggregator (Optional[Callable[list[any]]]): a function to aggregate
            the set values into one

    A combined parameter sets all the combined parameters at every point of the
    sweep.
    The sets are called in the same order the parameters are, and
    sequentially.
    """

    def __init__(self, parameters, name, label=None,
                 unit=None, units=None, aggregator=None):
        super().__init__()
        # TODO(giulioungaretti)temporary hack
        # starthack
        # this is a dummy parameter
        # that mimicks the api that a normal parameter has
        self.parameter = lambda: None
        self.parameter.full_name = name
        self.parameter.name = name
        self.parameter.label = label

        if units is not None:
            warn_units('CombinedParameter', self)
            if unit is None:
                unit = units
        self.parameter.unit = unit
        # endhack
        self.parameters = parameters
        self.sets = [parameter.set for parameter in self.parameters]
        self.dimensionality = len(self.sets)

        if aggregator:
            self.f = aggregator
            setattr(self, 'aggregate', self._aggregate)

    def set(self, index: int):
        """
        Set multiple parameters.

        Args:
            index (int): the index of the setpoints one wants to set

        Returns:
            list: values that where actually set
        """
        values = self.setpoints[index]
        for setFunction, value in zip(self.sets, values):
            setFunction(value)
        return values

    def sweep(self, *array: numpy.ndarray):
        """
        Creates a new combined parameter to be iterated over.
        One can sweep over either:

         - n array of lenght m
         - one nxm array

        where n is the number of combined parameters
        and m is the number of setpoints

        Args:
            *array(numpy.ndarray): array(s) of setopoints

        Returns:
            MultiPar: combined parameter
        """
        # if it's a list of arrays, convert to one array
        if len(array) > 1:
            dim = set([len(a) for a in array])
            if len(dim) != 1:
                raise ValueError('Arrays have different number of setpoints')
            array = numpy.array(array).transpose()
        else:
            # cast to array in case users
            # decide to not read docstring
            # and pass a 2d list
            array = numpy.array(array[0])
        new = copy(self)
        _error_msg = """ Dimensionality of array does not match\
                        the number of parameter combined. Expected a \
                        {} dimensional array, got a {} dimensional array. \
                        """
        try:
            if array.shape[1] != self.dimensionality:
                raise ValueError(_error_msg.format(self.dimensionality,
                                                   array.shape[1]))
        except KeyError:
            # this means the array is 1d
            raise ValueError(_error_msg.format(self.dimensionality, 1))

        new.setpoints = array.tolist()
        return new

    def _aggregate(self, *vals):
        # check f args
        return self.f(*vals)

    def __iter__(self):
        return iter(range(len(self.setpoints)))

    def __len__(self):
        # dimension of the sweep_values
        # i.e. how many setpoint
        return numpy.shape(self.setpoints)[0]

    def snapshot_base(self, update=False):
        """
        State of the combined parameter as a JSON-compatible dict.

        Args:
            update (bool):

        Returns:
            dict: base snapshot
        """
        meta_data = collections.OrderedDict()
        meta_data['__class__'] = full_class(self)
        meta_data['unit'] = self.parameter.unit
        meta_data['label'] = self.parameter.label
        meta_data['full_name'] = self.parameter.full_name
        meta_data['aggregator'] = repr(getattr(self, 'f', None))
        for param in self.parameters:
            meta_data[str(param)] = param.snapshot()

        return meta_data


class InstrumentRefParameter(Parameter):
    """
    An InstrumentRefParameter

    Args:
        name (string): the name of the parameter that one wants to add.

        instrument (Optional[Instrument]): the "parent" instrument this
            parameter is attached to, if any.

        initial_value (Optional[str]): starting value, may be None even if
            None does not pass the validator. None is only allowed as an
            initial value and cannot be set after initiation.

        **kwargs: Passed to InstrumentRefParameter parent class

    This parameter is useful when one needs a reference to another instrument
    from within an instrument, e.g., when creating a meta instrument that
    sets parameters on instruments it contains.
    """

    def __init__(self, *args, **kwargs):
        kwargs['vals'] = kwargs.get('vals', Strings())
        super().__init__(set_cmd=None, *args, **kwargs)

    # TODO(nulinspiratie) check class works now it's subclassed from Parameter
    def get_instr(self):
        """
        Returns the instance of the instrument with the name equal to the
        value of this parameter.
        """
        ref_instrument_name = self.get()
        # note that _instrument refers to the instrument this parameter belongs
        # to, while the ref_instrument_name is the instrument that is the value
        # of this parameter.
        return self._instrument.find_instrument(ref_instrument_name)


# Deprecated parameters
class StandardParameter(Parameter):
    def __init__(self, name, instrument=None,
                 get_cmd=False, get_parser=None,
                 set_cmd=False, set_parser=None,
                 delay=0, max_delay=None, step=None, max_val_age=3600,
                 vals=None, val_mapping=None, **kwargs):
        super().__init__(name, instrument=instrument,
                 get_cmd=get_cmd, get_parser=get_parser,
                 set_cmd=set_cmd, set_parser=set_parser,
                 post_delay=delay, step=step, max_val_age=max_val_age,
                 vals=vals, val_mapping=val_mapping, **kwargs)
        warnings.warn('`StandardParameter` is deprecated, '
                        'use `Parameter` instead. {}'.format(self))


class ManualParameter(Parameter):
    def __init__(self, name, instrument=None, initial_value=None, **kwargs):
        """
        A simple alias for a parameter that does not have a set or
        a get function. Useful for parameters that do not have a direct
        instrument mapping.
        """
        super().__init__(name=name, instrument=instrument,
                         get_cmd=None, set_cmd=None,
                         initial_value=initial_value, **kwargs)<|MERGE_RESOLUTION|>--- conflicted
+++ resolved
@@ -425,10 +425,6 @@
                             log_msg += f', parsed: {parsed_scaled_mapped_value}'
                         self.log.debug(log_msg)
 
-<<<<<<< HEAD
-
-=======
->>>>>>> 3ee97f04
                     # Update last set time (used for calculating delays)
                     self._t_last_set = time.perf_counter()
 
