--- conflicted
+++ resolved
@@ -9,11 +9,7 @@
 from qcodes.actions import Task, Wait, BreakIf, _QcodesBreak
 from qcodes.station import Station
 from qcodes.data.data_array import DataArray
-<<<<<<< HEAD
-from qcodes.instrument.parameter import Parameter
-=======
 from qcodes.instrument.parameter import Parameter, MultiParameter
->>>>>>> f1c01bd4
 from qcodes.utils.validators import Numbers
 from qcodes.utils.helpers import LogCapture
 
@@ -38,11 +34,8 @@
         cls.p1 = Parameter('p1', get_cmd=None, set_cmd=None, vals=Numbers(-10, 10))
         cls.p2 = Parameter('p2', get_cmd=None, set_cmd=None,  vals=Numbers(-10, 10))
         cls.p3 = Parameter('p3', get_cmd=None, set_cmd=None,  vals=Numbers(-10, 10))
-<<<<<<< HEAD
-=======
         instr = DummyInstrument('dummy_bunny')
         cls.p4_crazy = NanReturningParameter('p4_crazy', instrument=instr)
->>>>>>> f1c01bd4
         Station().set_measurement(cls.p2, cls.p3)
 
     def test_nesting(self):
